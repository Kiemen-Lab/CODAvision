[build-system]
requires = ["hatchling"]
build-backend = "hatchling.build"

[project]
name = "CODAvision"
version = "0.1.0"
description = "CODAvision is an open-source Python package designed for medical image labeling."
readme = "README.md"
license = {file = "LICENSE.txt" }
authors = [
    { name = "Valentina Matos-Romero", email = "vmatosr1@jh.edu" },
    { name = "Ashley Kiemen", email = "kiemen@jhmi.edu" }
]
classifiers = [
    "Development Status :: 4 - Beta",
    "Intended Audience :: Science/Research",
    "License :: OSI Approved :: MIT License",
    "Programming Language :: Python :: 3.9",
    "Programming Language :: Python :: 3.10",
    "Topic :: Scientific/Engineering :: Image Recognition"
]
keywords = ["medical imaging", "image labeling", "machine learning", "deep learning", "tissue labeling"]
dependencies = [
<<<<<<< HEAD
    "numpy==1.23.5",
    "pillow==10.4.0",

    "tensorflow==2.10.1; sys_platform != 'darwin'",
    "tensorflow==2.10.1; sys_platform == 'darwin' and platform_machine != 'arm64'",
    "keras==2.10.0; sys_platform != 'darwin' or platform_machine != 'arm64'",
=======
    # Numerical computing (compatible with TensorFlow 2.12)
    "numpy>=1.23.5,<2.0",

    # Image processing
    "pillow==10.4.0",

    # Deep Learning - Platform-specific TensorFlow installation
    # Windows and Linux use standard TensorFlow 2.12.1 (includes GPU support)
    "tensorflow==2.12.1; sys_platform != 'darwin'",
    # macOS Intel uses CPU-only TensorFlow 2.12.1
    "tensorflow==2.12.1; sys_platform == 'darwin' and platform_machine != 'arm64'",
    # Note: macOS Silicon (M1/M2/M3) requires TensorFlow 2.9+ installed via optional extra [macos-silicon]

    "keras==2.12.0",

    # PyTorch - Default deep learning framework
    # Note: Default installation installs CPU-only version
    # For CUDA GPU support, install PyTorch first:
    #   pip install torch torchvision --index-url https://download.pytorch.org/whl/cu118
    # Then: pip install -e .
    # Or use: python scripts/check_cuda_version.py for guided installation
    "torch>=2.0.0",
    "torchvision>=0.15.0",

    # Protobuf - TensorFlow 2.12+ requires protobuf >= 3.20.3
    "protobuf>=3.20.3,<5; sys_platform != 'darwin' or platform_machine != 'arm64'",
    "protobuf>=3.20.3,<5; sys_platform == 'darwin' and platform_machine == 'arm64'",

>>>>>>> 4a2ea5cf
    "opencv-python==4.10.0.84",

    # Scientific computing and visualization
    "matplotlib==3.9.2",
    "scipy==1.13.1",
    "pandas==2.2.2",
    "seaborn==0.13.2",
<<<<<<< HEAD
    "scikit-image==0.24.0",
    "tifffile==2024.8.28",
    "xmltodict==0.13.0",
    "openpyxl==3.1.2",
    "openslide-python",
    "openslide-bin",
    "pydicom",
    "PySide6==6.5.1.1",
    "GPUtil==1.4.0",
    "jupyter==1.1.1",
    "tornado==6.4.1",
    "jinja2==3.1.4",
    "fpdf==1.7.2",

    "attrs==24.2.0",
    "wheel==0.43.0",
    "setuptools==72.1.0",
    "packaging==24.1",
    "zipp==3.20.1",
]
requires-python = ">=3.9,<3.11"

[project.optional-dependencies]
# Apple Silicon (M1/M2/M3/M4) GPU support
# Requires Python 3.10+ for tensorflow-macos compatibility
# Install with: pip install -e ".[macos-silicon]"
macos-silicon = [
    "tensorflow-macos",
    "tensorflow-metal",
]
=======

    # Additional image processing
    "scikit-image==0.24.0",
    "tifffile==2024.8.28",

    # Data handling
    "xmltodict==0.13.0",
    "openpyxl==3.1.2",

    # Whole Slide Imaging (cross-platform - works on Linux, macOS, Windows)
    "openslide-python",
    "openslide-bin",

    # Medical imaging formats
    "pydicom",

    # GUI framework
    "PySide6==6.5.1.1",

    # Utilities
    "GPUtil==1.4.0",

    # Jupyter support
    "jupyter==1.1.1",
    "tornado==6.5",
    "jinja2==3.1.6",

    # PDF generation
    "fpdf==1.7.2",

    # Build tools
    #"pip==24.2",
    "attrs==24.2.0",
    "wheel==0.43.0",
    "setuptools==78.1.1",
    "packaging==24.1",
    "zipp==3.20.1",
    ]
>>>>>>> 4a2ea5cf


dev = [
    # Testing framework
    "pytest>=7.4.0",
    "pytest-cov>=4.1.0",
    "pytest-timeout>=2.1.0",
    "pytest-xdist>=3.3.0",
    # GUI testing
    "pytest-qt>=4.2.0",
    "pytest-xvfb>=3.0.0; sys_platform == 'linux'",
    # Mocking and fixtures
    "pytest-mock>=3.11.0",
    "factory-boy>=3.3.0",
    "responses>=0.23.0",
    # Test utilities and coverage
    "coverage[toml]>=7.2.0",
    # Code quality tools
    "black>=23.7.0",
    "isort>=5.12.0",
    "flake8>=6.0.0",
    "pylint>=2.17.0",
    "mypy>=1.4.0",
    # Additional testing tools
    "hypothesis>=6.82.0",
    "pytest-benchmark>=4.0.0",
    "freezegun>=1.2.2",
]

# Minimal testing dependencies (for CI pipelines)
# Install with: pip install -e ".[test]"
test = [
    "pytest>=7.4.0",
    "pytest-cov>=4.1.0",
    "pytest-qt>=4.2.0",
    "pytest-xvfb>=3.0.0; sys_platform == 'linux'",
]

[project.optional-dependencies]
# Apple Silicon (M1/M2/M3/M4) GPU support
# TensorFlow 2.10 is not compatible with macOS Silicon, so use TF 2.9+ instead
# Install with: pip install -e ".[macos-silicon]"
macos-silicon = [
    "tensorflow-macos>=2.9.0",
    "tensorflow-metal>=0.5.0",
]

# ===== PyTorch GPU Support =====
# Due to pip limitations, CUDA-enabled PyTorch must be installed separately
# Use the helper script: python scripts/check_cuda_version.py
# Or install manually before pip install -e .

# PyTorch with CUDA 11.8 (most compatible, works with CUDA 11.x, 12.x, 13.x)
# Install: pip install torch torchvision --index-url https://download.pytorch.org/whl/cu118 && pip install -e .
pytorch-cuda118 = [
    "torch>=2.0.0",
    "torchvision>=0.15.0",
]

# PyTorch with CUDA 12.1
# Install: pip install torch torchvision --index-url https://download.pytorch.org/whl/cu121 && pip install -e .
pytorch-cuda121 = [
    "torch>=2.0.0",
    "torchvision>=0.15.0",
]

# PyTorch with CUDA 12.4 (latest)
# Install: pip install torch torchvision --index-url https://download.pytorch.org/whl/cu124 && pip install -e .
pytorch-cuda124 = [
    "torch>=2.0.0",
    "torchvision>=0.15.0",
]

# Generic CUDA support (defaults to CUDA 11.8 - most compatible)
pytorch-cuda = [
    "torch>=2.0.0",
    "torchvision>=0.15.0",
]

# CPU-only PyTorch (explicit)
pytorch-cpu = [
    "torch>=2.0.0",
    "torchvision>=0.15.0",
]

# Development dependencies (includes all test and code quality tools)
# Install with: pip install -e ".[dev]"
dev = [
    # Testing framework
    "pytest>=7.4.0",
    "pytest-cov>=4.1.0",
    "pytest-timeout>=2.1.0",
    "pytest-xdist>=3.3.0",

    # GUI testing
    "pytest-qt>=4.2.0",
    "pytest-xvfb>=3.0.0; sys_platform == 'linux'",

    # Mocking and fixtures
    "pytest-mock>=3.11.0",
    "factory-boy>=3.3.0",
    "responses>=0.23.0",

    # Test utilities and coverage
    "coverage[toml]>=7.2.0",

    # Code quality tools
    "black>=23.7.0",
    "isort>=5.12.0",
    "flake8>=6.0.0",
    "pylint>=2.17.0",
    "mypy>=1.4.0",

    # Additional testing tools
    "hypothesis>=6.82.0",
    "pytest-benchmark>=4.0.0",
    "freezegun>=1.2.2",
    "pypdf>=3.0.0",  # PDF validation in tests
]

# Minimal testing dependencies (for CI pipelines)
# Install with: pip install -e ".[test]"
test = [
    "pytest>=7.4.0",
    "pytest-cov>=4.1.0",
    "pytest-qt>=4.2.0",
    "pytest-xvfb>=3.0.0; sys_platform == 'linux'",
]

[project.urls]
Homepage = "https://github.com/Kiemen-Lab/CODAvision"
Documentation = "https://github.com/Kiemen-Lab/CODAvision#readme"

[tool.hatch.metadata]
allow-direct-references = true

[tool.hatch.build.targets.wheel]
include = ["*.ipynb", "*.qss"]

[project.scripts]
CODAvision = "CODAvision:main"<|MERGE_RESOLUTION|>--- conflicted
+++ resolved
@@ -8,28 +8,23 @@
 description = "CODAvision is an open-source Python package designed for medical image labeling."
 readme = "README.md"
 license = {file = "LICENSE.txt" }
+
 authors = [
     { name = "Valentina Matos-Romero", email = "vmatosr1@jh.edu" },
     { name = "Ashley Kiemen", email = "kiemen@jhmi.edu" }
 ]
+
 classifiers = [
     "Development Status :: 4 - Beta",
     "Intended Audience :: Science/Research",
     "License :: OSI Approved :: MIT License",
     "Programming Language :: Python :: 3.9",
-    "Programming Language :: Python :: 3.10",
     "Topic :: Scientific/Engineering :: Image Recognition"
 ]
+
 keywords = ["medical imaging", "image labeling", "machine learning", "deep learning", "tissue labeling"]
+
 dependencies = [
-<<<<<<< HEAD
-    "numpy==1.23.5",
-    "pillow==10.4.0",
-
-    "tensorflow==2.10.1; sys_platform != 'darwin'",
-    "tensorflow==2.10.1; sys_platform == 'darwin' and platform_machine != 'arm64'",
-    "keras==2.10.0; sys_platform != 'darwin' or platform_machine != 'arm64'",
-=======
     # Numerical computing (compatible with TensorFlow 2.12)
     "numpy>=1.23.5,<2.0",
 
@@ -58,7 +53,6 @@
     "protobuf>=3.20.3,<5; sys_platform != 'darwin' or platform_machine != 'arm64'",
     "protobuf>=3.20.3,<5; sys_platform == 'darwin' and platform_machine == 'arm64'",
 
->>>>>>> 4a2ea5cf
     "opencv-python==4.10.0.84",
 
     # Scientific computing and visualization
@@ -66,38 +60,6 @@
     "scipy==1.13.1",
     "pandas==2.2.2",
     "seaborn==0.13.2",
-<<<<<<< HEAD
-    "scikit-image==0.24.0",
-    "tifffile==2024.8.28",
-    "xmltodict==0.13.0",
-    "openpyxl==3.1.2",
-    "openslide-python",
-    "openslide-bin",
-    "pydicom",
-    "PySide6==6.5.1.1",
-    "GPUtil==1.4.0",
-    "jupyter==1.1.1",
-    "tornado==6.4.1",
-    "jinja2==3.1.4",
-    "fpdf==1.7.2",
-
-    "attrs==24.2.0",
-    "wheel==0.43.0",
-    "setuptools==72.1.0",
-    "packaging==24.1",
-    "zipp==3.20.1",
-]
-requires-python = ">=3.9,<3.11"
-
-[project.optional-dependencies]
-# Apple Silicon (M1/M2/M3/M4) GPU support
-# Requires Python 3.10+ for tensorflow-macos compatibility
-# Install with: pip install -e ".[macos-silicon]"
-macos-silicon = [
-    "tensorflow-macos",
-    "tensorflow-metal",
-]
-=======
 
     # Additional image processing
     "scikit-image==0.24.0",
@@ -136,44 +98,8 @@
     "packaging==24.1",
     "zipp==3.20.1",
     ]
->>>>>>> 4a2ea5cf
-
-
-dev = [
-    # Testing framework
-    "pytest>=7.4.0",
-    "pytest-cov>=4.1.0",
-    "pytest-timeout>=2.1.0",
-    "pytest-xdist>=3.3.0",
-    # GUI testing
-    "pytest-qt>=4.2.0",
-    "pytest-xvfb>=3.0.0; sys_platform == 'linux'",
-    # Mocking and fixtures
-    "pytest-mock>=3.11.0",
-    "factory-boy>=3.3.0",
-    "responses>=0.23.0",
-    # Test utilities and coverage
-    "coverage[toml]>=7.2.0",
-    # Code quality tools
-    "black>=23.7.0",
-    "isort>=5.12.0",
-    "flake8>=6.0.0",
-    "pylint>=2.17.0",
-    "mypy>=1.4.0",
-    # Additional testing tools
-    "hypothesis>=6.82.0",
-    "pytest-benchmark>=4.0.0",
-    "freezegun>=1.2.2",
-]
-
-# Minimal testing dependencies (for CI pipelines)
-# Install with: pip install -e ".[test]"
-test = [
-    "pytest>=7.4.0",
-    "pytest-cov>=4.1.0",
-    "pytest-qt>=4.2.0",
-    "pytest-xvfb>=3.0.0; sys_platform == 'linux'",
-]
+
+requires-python = ">=3.9,<3.10"
 
 [project.optional-dependencies]
 # Apple Silicon (M1/M2/M3/M4) GPU support
