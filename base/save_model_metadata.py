"""
Author: Valentina Matos (Johns Hopkins - Wirtz/Kiemen Lab)
Date: October 01, 2024
"""

import os
import matplotlib.pyplot as plt
from .plot_cmap_legend import plot_cmap_legend
import pickle

def save_model_metadata(pthDL, pthim, WS, nm, umpix, cmap, sxy, classNames, ntrain, nvalidate):
    """
      Saves model metadata to a pickle file and generates a color map legend plot.

      Parameters:
      - pthDL (str): The path where the model metadata will be saved.
      - pthim (str): The path where the images are located.
      - WS (list): List containing whitespace removal options, tissue order, tissues being deleted,
                   and whitespace distribution.
      - nm (str): The name of the model.
      - umpix (int/ndarray{1,1}): Scaling factor.
      - cmap (ndarray{n,3}): The color map of the model with one column per RGB value.
      - sxy (int/ndarray{1,1}): Training tiles size.
      - classNames (list): List of strings containing class names.
      - ntrain (int/ndarray{1,1}): Number of training tiles.
      - nvalidate (int/ndarray{1,1}): Number of validation tiles.

      Returns:
      None

      This function saves the provided model metadata to a pickle file located at the specified path (pthDL).
      It also creates a color map legend plot based on the provided color map and class names, and saves
      the plot as 'model_color_legend.png' in the same directory as the model metadata.
      """
    if not os.path.isdir(pthDL):
        os.mkdir(pthDL)

    print('Saving model metadata and classification colormap...')

    if classNames[-1] != "black":
        classNames.append("black")

    if classNames[-1] == "black":
        classNames.pop()

    # fix WS and classNames if there are classes to delete
    ndelete = WS[4].copy()
    if isinstance(ndelete, list):
        ndelete.sort(reverse=True)
        if ndelete:
            for b in ndelete:
                ncombine = WS[2].copy()
                nload = WS[3].copy()
                oldnum = ncombine[b - 1]
                ncombine[b - 1] = 1
                ncombine = [n - 1 if n > oldnum else n for n in ncombine]
                nload = [n for n in nload if n != b]

                if len(classNames) == max(WS[2]):
                    zz = [i for i in range(len(classNames)) if i + 1 not in [b, oldnum]]
                    classNames = [classNames[i] for i in zz]
                    cmap = cmap[zz]

                WS[2] = ncombine

            WS[2] = ncombine
            WS[3] = nload


    nwhite = WS[2]
    nwhite = nwhite[WS[1][0] - 1]
    if max(WS[2]) != len(classNames):
        raise ValueError('The length of classNames does not match the number of classes specified in WS[2].')
    if classNames[-1] != "black":
        classNames.append("black")
    nblack = len(classNames)

    datafile = os.path.join(pthDL.rstrip(os.path.sep), 'net.pkl')

    # Save the data to a pickle file
    if os.path.exists(datafile):
        print('Net file already exists, updating data...')
        with open(datafile, 'rb') as f:
            try:
                existing_data = pickle.load(f)
            except EOFError:
                existing_data = {}

        existing_data.update(
            {"pthim": pthim, "pthDL": pthDL, "WS": WS, "nm": nm, "umpix": umpix, "cmap": cmap, "sxy": sxy,
             "classNames": classNames, "ntrain": ntrain, "nblack": nblack, "nwhite": nwhite, "nvalidate": nvalidate})

        with open(datafile, 'wb') as f:
            pickle.dump(existing_data, f)
    else:
        print('Creating Net metadata file...')
        with open(datafile, 'wb') as f:
            pickle.dump({"pthim": pthim, "pthDL": pthDL, "WS": WS, "nm": nm, "umpix": umpix, "cmap": cmap, "sxy": sxy,
                         "classNames": classNames, "ntrain": ntrain, "nblack": nblack, "nwhite": nwhite,
                         "nvalidate": nvalidate}, f)

    # plot color legend
    plot_cmap_legend(cmap, classNames)
<<<<<<< HEAD
    plt.savefig(os.path.join(pthDL, 'model_color_legend.png'))

=======
    plt.savefig(os.path.join(pthDL, 'model_color_legend.png'))
>>>>>>> 67783cca
<|MERGE_RESOLUTION|>--- conflicted
+++ resolved
@@ -101,9 +101,4 @@
 
     # plot color legend
     plot_cmap_legend(cmap, classNames)
-<<<<<<< HEAD
-    plt.savefig(os.path.join(pthDL, 'model_color_legend.png'))
-
-=======
-    plt.savefig(os.path.join(pthDL, 'model_color_legend.png'))
->>>>>>> 67783cca
+    plt.savefig(os.path.join(pthDL, 'model_color_legend.png'))