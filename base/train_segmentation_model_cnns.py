"""
DeepLabV3+ Implementation for Semantic Segmentation

This script implements the DeepLabV3+ architecture for semantic image segmentation
using TensorFlow and Keras. It includes custom loss functions, data generators,
and training utilities.

Original implementation based on: https://keras.io/examples/vision/deeplabv3_plus/

Authors:
    Valentina Matos (Johns Hopkins - Wirtz/Kiemen Lab)
    Tyler Newton (JHU - DSAI)

Date: January 10, 2025
"""
from base.backbones import *

<<<<<<< HEAD

from base.backbones import * #ADDED IMPORT

=======
>>>>>>> d66e72c0
import time
import pickle
import os
import warnings
from glob import glob
import numpy as np
import matplotlib.pyplot as plt
import tensorflow as tf
import keras
from keras import layers, models
from tensorflow import image as tf_image
from tensorflow import data as tf_data
from tensorflow import io as tf_io
import GPUtil

# Suppress warnings and TF logging
warnings.filterwarnings('ignore')
tf.compat.v1.logging.set_verbosity(tf.compat.v1.logging.ERROR)
os.environ["TF_CPP_MIN_VLOG_LEVEL"] = "2"
<<<<<<< HEAD

import numpy as np
import tensorflow as tf


def calculate_class_weights(label_paths, class_names):
    """
    Calculate class weights based on pixel frequency in labels

    Args:
        label_paths (list): List of paths to label images
        class_names (list): List of class names

    Returns:
        dict: Class weights dictionary
    """
    # Initialize counters
    pixel_counts = {name: 0 for name in class_names}
    total_pixels = {name: 0 for name in class_names}

    # Count pixels for each class
    for label_path in label_paths:
        label = np.array(tf.keras.preprocessing.image.load_img(
            label_path, color_mode='grayscale'))

        unique, counts = np.unique(label, return_counts=True)
        total_image_pixels = label.size

        for val, count in zip(unique, counts):
            class_name = class_names[val]
            pixel_counts[class_name] += count
            total_pixels[class_name] += total_image_pixels

    # Calculate frequency for each class
    image_freq = {name: pixel_counts[name] / total_pixels[name]
                  for name in class_names}

    # Calculate class weights using median frequency balancing
    median_freq = np.median(list(image_freq.values()))
    class_weights = {name: median_freq / freq for name, freq in image_freq.items()}

    print("Class frequencies:")
    for name, freq in image_freq.items():
        print(f"{name}: {freq:.4f}")

    print("\nClass weights:")
    for name, weight in class_weights.items():
        print(f"{name}: {weight:.4f}")

    class_weights = list(class_weights.values())

    return class_weights

def calculate_class_weights_tyler(mask_list, num_classes, image_size):
=======

def calculate_class_weights(mask_list, num_classes, image_size):
>>>>>>> d66e72c0
    """
    Calculate class weights using median frequency balancing.

    This function computes class weights based on the frequency of each class in the dataset,
    using pixel frequencies per image rather than global counts.

    Args:
        mask_list (list): List of paths to mask images
        num_classes (int): Number of classes in the segmentation task
        image_size (int): Size of the input images (assuming square images)

    Returns:
        np.ndarray: Array of class weights as float32 values

    Note:
        The function uses median frequency balancing to handle class imbalance,
        where rare classes get higher weights than common classes.
    """
    class_pixels = np.zeros(num_classes)
    image_pixels = np.zeros(num_classes)
    epsilon = 1e-5

    total_pixels = image_size * image_size

    for mask_path in mask_list:
        mask = tf.keras.preprocessing.image.load_img(mask_path, color_mode='grayscale')
        mask = tf.keras.preprocessing.image.img_to_array(mask)
        mask = mask.astype(int)

        for i in range(num_classes):
            pixels_in_class = np.sum(mask == i)
            class_pixels[i] += pixels_in_class
            if pixels_in_class > 0:
                image_pixels[i] += total_pixels

    # Calculate frequency for each class
    freq = class_pixels / image_pixels

    # Handle division by zero and invalid values
    freq[np.isinf(freq) | np.isnan(freq)] = epsilon

    # Calculate weights using median frequency balancing
    median_freq = np.median(freq)
    class_weights = median_freq / freq

    return class_weights.astype(np.float32)


class WeightedSparseCategoricalCrossentropy(tf.keras.losses.Loss):
    """
    Custom loss function implementing weighted sparse categorical crossentropy.

    This class extends the base Keras Loss class to provide a weighted version
    of sparse categorical crossentropy, useful for handling class imbalance
    in segmentation tasks.

    Args:
        class_weights (array-like): Weights for each class
        from_logits (bool): Whether the predictions are logits
        reduction (str): Type of reduction to apply to the loss
        name (str, optional): Name of the loss function
    """

    def __init__(self, class_weights, from_logits=True, reduction='sum_over_batch_size', name=None):
        super().__init__(reduction=reduction, name=name)
        self.class_weights = tf.convert_to_tensor(class_weights, dtype=tf.float32)
        self.from_logits = from_logits

    def call(self, y_true, y_pred):
        """
        Compute the weighted loss between predictions and targets.

        Args:
            y_true (tf.Tensor): Ground truth labels
            y_pred (tf.Tensor): Model predictions

        Returns:
            tf.Tensor: Computed loss value
        """
        y_true = tf.cast(y_true, tf.int32)
        y_true_flat = tf.reshape(y_true, [-1])

        # Get weights for each sample based on its true class
        sample_weights = tf.gather(self.class_weights, y_true_flat)

        # Calculate regular sparse categorical crossentropy
        losses = tf.keras.losses.sparse_categorical_crossentropy(
            y_true_flat,
            tf.reshape(y_pred, [tf.shape(y_true_flat)[0], -1]),
            from_logits=self.from_logits
        )

        # Apply weights to the losses
        weighted_losses = losses * sample_weights
        return tf.reduce_mean(weighted_losses)

    def get_config(self):
        """Get configuration for serialization."""
        config = super().get_config()
        config.update({
            "class_weights": self.class_weights.numpy().tolist(),
            "from_logits": self.from_logits,
        })
        return config

    @classmethod
    def from_config(cls, config):
        """Create an instance from configuration dictionary."""
        class_weights = tf.convert_to_tensor(config.pop("class_weights"), dtype=tf.float32)
        return cls(class_weights=class_weights, **config)

def train_segmentation_model_cnns(pthDL, retrain_model = False): #ADDED NAME
    with open(os.path.join(pthDL, 'net.pkl'), 'rb') as f:
        data = pickle.load(f)
        model_type = data['model_type']

    if not (os.path.isfile(os.path.join(pthDL, 'best_model_'+model_type+'.keras'))) or retrain_model:
        #Start training time
        start_time = time.time()


        # Ensure TensorFlow is set to use the GPU
        physical_devices = tf.config.list_physical_devices('GPU')
        available_memory = 0
        if physical_devices:
            try:
                # Set memory growth to avoid using all GPU memory
                for device in physical_devices:
                    tf.config.experimental.set_memory_growth(device, True)
                tf.config.set_visible_devices(physical_devices[0], 'GPU')
                logical_devices = tf.config.list_logical_devices('GPU')
                print(f"TensorFlow is using the following GPU: {logical_devices[0]}")
                gpus = GPUtil.getGPUs()
                gpu_info = []
                for gpu in gpus:
                    gpu_info.append({
                        'device': gpu.id,
                        'total_memory': gpu.memoryTotal / 1024,  # MB
                        'free_memory': gpu.memoryFree / 1024,  # MB
                        'used_memory': gpu.memoryUsed / 1024  # MB
                    })
                gpu_info = gpu_info[0]
                available_memory = gpu_info['free_memory']
            except RuntimeError as e:
                # Memory growth must be set before GPUs have been initialized
                print(e)
        else:
            print("No GPU available. Ensure that the NVIDIA GPU and CUDA are correctly installed.")

        with open(os.path.join(pthDL, 'net.pkl'), 'rb') as f:
            data = pickle.load(f)
            classNames = data['classNames']
            IMAGE_SIZE = data['sxy']
            model_type = data['model_type']
            nm = data['nm']
            BATCH_SIZE = data['batch_size']
            if 'model' in f:
                raise ValueError(f'A network has already been trained for model {nm}. Choose a new model name to retrain.')

        # Define paths to training and validation directories
        pthTrain = os.path.join(pthDL, 'training')
        pthValidation = os.path.join(pthDL, 'validation')

        # Get paths to training images and labels
        train_images = sorted(glob(os.path.join(pthTrain, 'im', "*.png")))
        train_masks = sorted(glob(os.path.join(pthTrain, 'label', "*.png")))

        # Get paths to validation images and labels
        val_images = sorted(glob(os.path.join(pthValidation, 'im', "*.png")))
        val_masks = sorted(glob(os.path.join(pthValidation, 'label', "*.png")))

        # BATCH_SIZE = 3
        #BATCH_SIZE = 3 #11/13/2024
        NUM_CLASSES = len(classNames)  # Number of classes

        # Create TensorFlow dataset
        def read_image(image_path, mask=False):
            image = tf_io.read_file(image_path)
            if mask:
                image = tf_image.decode_png(image, channels=1)
                image.set_shape([None, None, 1])
                image = tf_image.resize(images=image, size=[IMAGE_SIZE, IMAGE_SIZE])
            else:
                image = tf_image.decode_png(image, channels=3)
                image.set_shape([None, None, 3])
                image = tf_image.resize(images=image, size=[IMAGE_SIZE, IMAGE_SIZE])
            return image

        def load_data(image_list, mask_list):
            image = read_image(image_list)
            mask = read_image(mask_list, mask=True)
            return image, mask

        def data_generator(image_list, mask_list):
            dataset = tf_data.Dataset.from_tensor_slices((image_list, mask_list))
            dataset = dataset.map(load_data, num_parallel_calls=tf_data.AUTOTUNE)
            dataset = dataset.batch(BATCH_SIZE, drop_remainder=True)
            return dataset

        train_dataset = data_generator(train_images, train_masks)
        val_dataset = data_generator(val_images, val_masks)

<<<<<<< HEAD

        # Count pixels in each class
        def count_each_label(mask_list):
            label_counts = {}
            for mask_path in mask_list:
                mask = read_image(mask_path, mask=True)
                unique, counts = tf.unique(tf.reshape(mask, [-1]))
                for u, c in zip(unique.numpy(), counts.numpy()):
                    if u in label_counts:
                        label_counts[u] += c
                    else:
                        label_counts[u] = c
            return label_counts




        # Define loss function

        # loss = keras.losses.SparseCategoricalCrossentropy(from_logits=True) # unweighted loss
        print("Calculating class weights...")
        class_weights = calculate_class_weights(train_masks, classNames)
=======
        # Define loss function
        # loss = keras.losses.SparseCategoricalCrossentropy(from_logits=True) # unweighted loss
        print("Calculating class weights...")
        class_weights = calculate_class_weights(train_masks, NUM_CLASSES, IMAGE_SIZE)
>>>>>>> d66e72c0
        print("Class weights:", class_weights)
        loss = WeightedSparseCategoricalCrossentropy(
            class_weights=class_weights,
            from_logits=True,
            reduction='sum_over_batch_size'
        )
<<<<<<< HEAD


        # loss = keras.losses.SparseCategoricalCrossentropy(from_logits=True) #original
=======
>>>>>>> d66e72c0

        class BatchAccCall(keras.callbacks.Callback):
            def __init__(self, model, val_data, num_validations=3, early_stopping=True, reduceLRonPlateau=True,
                         monitor='val_accuracy', ES_patience=6, RLRoP_patience=1, factor=0.75, verbose=0,
                         save_best_model=True, filepath='best_model.h5'):
                super(BatchAccCall, self).__init__()
                self._model = model
                self.batch_accuracies = []
                self.batch_numbers = []
                self.batch_losses = []
                self.epoch_indices = []
                self.epoch_numbers = []
                self.current_epoch = 0
                self.val_data = val_data
                self.num_validations = num_validations
                self.validation_losses = []
                self.validation_accuracies = []
                self.val_indices = []
                self.early_stopping = early_stopping
                self.RLRoP = reduceLRonPlateau
                self.monitor = monitor
                self.ES_patience = ES_patience
                self.RLRoP_patience = RLRoP_patience
                self.original_RLRoP_patience = RLRoP_patience
                self.verbose = verbose
                if monitor not in ['val_accuracy', 'val_loss']:
                    raise ValueError("Monitor can only be 'val_loss' or 'val_accuracy'")
                self.mode = 'min' if monitor == 'val_loss' else 'max'
                self.save_best_model = save_best_model
                self.save_path = filepath
                self.monitor_op = np.less if self.mode == 'min' else np.greater
                self.best = np.Inf if self.mode == 'min' else -np.Inf
                self.wait = 0
                self.epoch_wait = 0
                self.stopped_epoch = 0
                self.factor = factor

            @property

            def model(self):
                return self._model

            @model.setter
            def model(self, value):
                self._model = value

            def on_epoch_begin(self, epoch, logs=None):
                self.current_epoch = epoch
                self.epoch_indices.append(self.current_epoch)
                self.validation_steps = np.linspace(0, self.params['steps'], self.num_validations + 1, dtype=int)[1:]
                self.validation_counter = 0
                self.current_step = 0

            def on_batch_end(self, batch, logs=None):
                batch_end = time.time()
                logs = logs or {}
                self.current_step += 1
                if self.current_step in self.validation_steps:
                    self.run_validation()
                    self.val_indices.append(self.current_step + self.params['steps'] * (self.current_epoch))
                accuracy = logs.get('accuracy')  # Use the metric name you specified
                if accuracy is not None:
                    self.batch_accuracies.append(accuracy)
                    self.batch_numbers.append(self.params['steps'] * self.current_epoch + batch + 1)
                loss = logs.get('loss')
                if loss is not None:
                    self.batch_losses.append(loss)

            def on_epoch_end(self, epoch, logs=None):
                self.epoch_wait += 1
                if self.epoch_wait > self.RLRoP_patience and self.RLRoP:
                    old_lr = float(self._model.optimizer.learning_rate.numpy())
                    new_lr = old_lr * self.factor
                    self._model.optimizer.learning_rate.assign(new_lr)
                    self.epoch_wait = 0

            def run_validation(self):
                val_loss_total = 0
                val_accuracy_total = 0
                num_batches = 0

                for x_val, y_val in self.val_data:
                    y_val = tf.cast(y_val, dtype=tf.int32)
                    val_logits = self._model(x_val, training=False)
                    num_classes = val_logits.shape[-1]
                    val_logits_flat = tf.reshape(val_logits, [-1, num_classes])
                    y_val_flat = tf.reshape(y_val, [-1])
                    predictions = tf.argmax(val_logits_flat, axis=1)
                    predictions = tf.cast(predictions, dtype=tf.int32)
                    val_loss = tf.keras.losses.sparse_categorical_crossentropy(y_val_flat, val_logits_flat,
                                                                               from_logits=True)
                    val_accuracy = tf.reduce_mean(tf.cast(tf.equal(predictions, y_val_flat), tf.float32))

                    val_loss_total += tf.reduce_mean(val_loss).numpy()
                    val_accuracy_total += val_accuracy.numpy()
                    num_batches += 1

                val_loss_avg = val_loss_total / num_batches
                val_accuracy_avg = val_accuracy_total / num_batches

                self.validation_losses.append(val_loss_avg)
                self.validation_accuracies.append(val_accuracy_avg)

                if self.early_stopping:
                    if self.monitor == 'val_loss':
                        current = val_loss_avg
                    elif self.monitor == 'val_accuracy':
                        current = val_accuracy_avg

                    if current is None:
                        return

                    if self.monitor_op(current, self.best):
                        self.best = current
                        self.wait = 0
                        # Save the model if the `save_best_model` flag is set
                        if self.save_best_model:
                            self._model.save(self.save_path)
                            if self.verbose > 0:
                                print(f'\nEpoch {self.current_epoch + 1}: Model saved to {self.save_path}')
                    else:
                        self.wait += 1
                        if self.wait >= self.ES_patience and self.early_stopping:
                            self.stopped_epoch = self.current_epoch
                            self._model.stop_training = True
                            if self.verbose > 0:
                                print(f'\nEpoch {self.current_epoch + 1}: early stopping')

            def on_train_end(self, logs=None):
                # Plot after training ends
                plt.figure(figsize=(12, 6))
                plt.plot(self.batch_numbers[50:], self.batch_accuracies[50:], color='blue', label='Training Accuracy',
                         linestyle='-')
                plt.plot(self.val_indices, self.validation_accuracies, color='red', label='Validation Accuracy',
                         linestyle='-')
                for epoch in self.epoch_indices:
                    plt.axvline(x=(epoch + 1) * self.params['steps'], color='grey', linestyle='--', linewidth=1)
                    plt.text(
                        (epoch + 0.5) * self.params['steps'],
                        plt.ylim()[1] * 0.95,
                        f'Epoch {epoch}',
                        color='grey',
                        rotation=90,
                        verticalalignment='top',
                        horizontalalignment='right'
                    )
                plt.title('Training and Validation Accuracy')
                plt.xlabel('Iteration')
                plt.ylabel('Accuracy')
                plt.legend()
                plt.grid(True)
                #plt.show()

                if self.validation_losses:
                    plt.figure(figsize=(12, 6))
                    plt.plot(self.batch_numbers[50:], self.batch_losses[50:], color='blue', label='Training Loss',
                             linestyle='-')
                    plt.plot(self.val_indices, self.validation_losses, linestyle='-', color='red', label='Validation Loss')
                    for epoch in self.epoch_indices:
                        plt.axvline(x=(epoch + 1) * self.params['steps'], color='grey', linestyle='--', linewidth=1)
                        plt.text(
                            (epoch + 0.5) * self.params['steps'],
                            plt.ylim()[1] * 0.85,
                            f'Epoch {epoch}',
                            color='grey',
                            rotation=90,
                            verticalalignment='top',
                            horizontalalignment='right'
                        )
                    plt.title('Training and Validation Loss')
                    plt.xlabel('Iteration')
                    plt.ylabel('Loss')
                    plt.legend()
                    plt.grid(True)
                    #plt.show()

        # Train the model
        model = model_call(model_type,IMAGE_SIZE=IMAGE_SIZE, NUM_CLASSES=NUM_CLASSES)
        #model.summary()

        print('Starting model training...')

        model.compile(
            optimizer=keras.optimizers.Adam(learning_rate=0.0005),
            loss=loss,
            metrics=["accuracy"],
        )
        num_validations = 3
        best_mod_name = f"best_model_{model_type}.keras"
        plotcall = BatchAccCall(model=model, val_data=val_dataset, num_validations=num_validations,
                                filepath=os.path.join(pthDL, best_mod_name), RLRoP_patience=1, factor=0.75)

        history = model.fit(train_dataset, validation_data=val_dataset, verbose=1, callbacks=plotcall, epochs=8)

        # Save model
        print('Saving model...')
        mod_name = f"{model_type}.keras"
        model.save(os.path.join(pthDL, mod_name))
        # data['model'] = model
        data['history'] = history.history  # Get the model history
        with open(os.path.join(pthDL, 'net.pkl'), 'wb') as f:
            pickle.dump(data, f)

        # End training time
        training_time = time.time() - start_time
        hours, rem = divmod(training_time, 3600)
        minutes, seconds = divmod(rem, 60)
        print(f"Training time: {int(hours)}h {int(minutes)}m {int(seconds)}s")

    else:
        print('Model already trained with the same name')

    return<|MERGE_RESOLUTION|>--- conflicted
+++ resolved
@@ -14,13 +14,6 @@
 Date: January 10, 2025
 """
 from base.backbones import *
-
-<<<<<<< HEAD
-
-from base.backbones import * #ADDED IMPORT
-
-=======
->>>>>>> d66e72c0
 import time
 import pickle
 import os
@@ -40,65 +33,8 @@
 warnings.filterwarnings('ignore')
 tf.compat.v1.logging.set_verbosity(tf.compat.v1.logging.ERROR)
 os.environ["TF_CPP_MIN_VLOG_LEVEL"] = "2"
-<<<<<<< HEAD
-
-import numpy as np
-import tensorflow as tf
-
-
-def calculate_class_weights(label_paths, class_names):
-    """
-    Calculate class weights based on pixel frequency in labels
-
-    Args:
-        label_paths (list): List of paths to label images
-        class_names (list): List of class names
-
-    Returns:
-        dict: Class weights dictionary
-    """
-    # Initialize counters
-    pixel_counts = {name: 0 for name in class_names}
-    total_pixels = {name: 0 for name in class_names}
-
-    # Count pixels for each class
-    for label_path in label_paths:
-        label = np.array(tf.keras.preprocessing.image.load_img(
-            label_path, color_mode='grayscale'))
-
-        unique, counts = np.unique(label, return_counts=True)
-        total_image_pixels = label.size
-
-        for val, count in zip(unique, counts):
-            class_name = class_names[val]
-            pixel_counts[class_name] += count
-            total_pixels[class_name] += total_image_pixels
-
-    # Calculate frequency for each class
-    image_freq = {name: pixel_counts[name] / total_pixels[name]
-                  for name in class_names}
-
-    # Calculate class weights using median frequency balancing
-    median_freq = np.median(list(image_freq.values()))
-    class_weights = {name: median_freq / freq for name, freq in image_freq.items()}
-
-    print("Class frequencies:")
-    for name, freq in image_freq.items():
-        print(f"{name}: {freq:.4f}")
-
-    print("\nClass weights:")
-    for name, weight in class_weights.items():
-        print(f"{name}: {weight:.4f}")
-
-    class_weights = list(class_weights.values())
-
-    return class_weights
-
-def calculate_class_weights_tyler(mask_list, num_classes, image_size):
-=======
 
 def calculate_class_weights(mask_list, num_classes, image_size):
->>>>>>> d66e72c0
     """
     Calculate class weights using median frequency balancing.
 
@@ -301,47 +237,17 @@
         train_dataset = data_generator(train_images, train_masks)
         val_dataset = data_generator(val_images, val_masks)
 
-<<<<<<< HEAD
-
-        # Count pixels in each class
-        def count_each_label(mask_list):
-            label_counts = {}
-            for mask_path in mask_list:
-                mask = read_image(mask_path, mask=True)
-                unique, counts = tf.unique(tf.reshape(mask, [-1]))
-                for u, c in zip(unique.numpy(), counts.numpy()):
-                    if u in label_counts:
-                        label_counts[u] += c
-                    else:
-                        label_counts[u] = c
-            return label_counts
-
-
-
-
-        # Define loss function
-
-        # loss = keras.losses.SparseCategoricalCrossentropy(from_logits=True) # unweighted loss
-        print("Calculating class weights...")
-        class_weights = calculate_class_weights(train_masks, classNames)
-=======
+
         # Define loss function
         # loss = keras.losses.SparseCategoricalCrossentropy(from_logits=True) # unweighted loss
         print("Calculating class weights...")
         class_weights = calculate_class_weights(train_masks, NUM_CLASSES, IMAGE_SIZE)
->>>>>>> d66e72c0
         print("Class weights:", class_weights)
         loss = WeightedSparseCategoricalCrossentropy(
             class_weights=class_weights,
             from_logits=True,
             reduction='sum_over_batch_size'
         )
-<<<<<<< HEAD
-
-
-        # loss = keras.losses.SparseCategoricalCrossentropy(from_logits=True) #original
-=======
->>>>>>> d66e72c0
 
         class BatchAccCall(keras.callbacks.Callback):
             def __init__(self, model, val_data, num_validations=3, early_stopping=True, reduceLRonPlateau=True,
