--- conflicted
+++ resolved
@@ -1,14 +1,3 @@
-<<<<<<< HEAD
-# Import  modules or functions
-from .save_model_metadata_GUI import save_model_metadata_GUI
-from .determine_optimal_TA import determine_optimal_TA
-from .load_annotation_data import load_annotation_data
-from .create_training_tiles import create_training_tiles
-from .train_segmentation_model import train_segmentation_model
-from .train_segmentation_model_cnns import train_segmentation_model_cnns
-from .test_segmentation_model import test_segmentation_model
-from .classify_images import classify_images
-=======
 """
 CODAvision: A Python package for computational tissue analysis and segmentation.
 
@@ -30,17 +19,10 @@
 from .save_model_metadata import save_model_metadata
 from .determine_optimal_TA import determine_optimal_TA
 from .create_training_tiles import create_training_tiles
->>>>>>> 67783cca
 from .quantify_images import quantify_images
 from .quantify_objects import quantify_objects
 from .create_output_pdf import create_output_pdf
 from .WSI2tif import WSI2tif
-<<<<<<< HEAD
-
-#
-# Package version
-__version__ = '1.0.0'
-=======
 from .data.annotation import (
     load_annotation_data,
     save_annotation_mask,
@@ -73,5 +55,4 @@
     'format_white',
     'save_bounding_boxes',
     'calculate_tissue_mask'
-]
->>>>>>> 67783cca
+]