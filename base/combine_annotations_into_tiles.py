"""
Author: Valentina Matos (Johns Hopkins - Wirtz/Kiemen Lab)
<<<<<<< HEAD
Date: December 3rd, 2024
=======
Date: October 10th, 2024
>>>>>>> 67783cca
"""

import os
import numpy as np
from .edit_annotation_tiles import edit_annotations_tiles
from PIL import Image
import time
import cv2

#from PIL import Image, ImageFilter # it only accepts 3x3 and 5x5 filters


def combine_annotations_into_tiles(numann0, numann, percann, imlist, nblack, pthDL, outpth, sxy, stile=10240, nbg=0):
    """
        Combine annotations into large tiles to train the deep neural network.
        Faster version with no image filtering.

        Inputs:
        - numann0 (numpy array): Initial An array containing the number of pixels per class per bounding box. Each row
                                 is a bounding box and each column is a class.
        - numann (numpy array): Updated numann.
        - percann (numpy array): Percentages of annotations.
        - imlist (list of dicts): List of image tiles with paths.
        - nblack (int): Number of annotation classes + 1.
        - pthDL (str): Pth to the model
        - outpth (str): Output path where the big tiles are going to be saved.
        - sxy (int): Scaling size.
        - stile (int, optional): Size of tiles. Default is 10000.
        - nbg (int, optional): Background number. Default is 0.

        Returns:
        - numann (numpy array): Updated array containing the number of pixels per class per bounding box.
        - percann (numpy array): Updated percentages of annotations.
    """
    stile += 200
    kpall = 1

    # Define folder locations
    outpthim = os.path.join(pthDL, outpth, 'im')
    outpthlabel = os.path.join(pthDL, outpth, 'label')
    outpthbg = os.path.join(pthDL, outpth, 'big_tiles')

    os.makedirs(outpthim, exist_ok=True)
    os.makedirs(outpthlabel, exist_ok=True)
    os.makedirs(outpthbg, exist_ok=True)

    imlistck = [f for f in os.listdir(outpthim) if f.endswith('.png')]
    nm0 = len(imlistck) + 1

    # Create very large blank images
    imH = np.full((stile, stile, 3), nbg, dtype=np.float64) # create an array with the specified dimensions with the value of ngb as background
    imT = np.zeros((stile, stile), dtype=np.uint8)  # blank mask
    nL = imT.size  # size of the big tile
    ct = np.zeros(numann.shape[1])  # list (size of how many annotations you have)
    sf = np.sum(ct) / nL  # how full is the big tile

    count = 1
    tcount = 1  # is not one because of python indexing starts at 0
    cutoff = 0.55  # Cut off for how full the big tile is (55% full)
    rsf = 10
    type0 = 0
    numcount = np.zeros(len(imlist['tile_name']))
    typecount = np.zeros(len(ct))

    # h = np.ones((51, 51))
    # h[25, 25] = 0
    # h = distance_transform_edt(h) < 26
    # h_array32 = np.array(h / np.sum(h), dtype=np.float64)

    # Here comes the fun part, tiles are going to be added to the big black tile until the cutoff is achieved ~55%
    iteration = 1
    num_classes = len(ct)
    # start iteration timing
    # iter_start_time = time.time()
    while sf < cutoff:
        iteration_start_time = time.time()
        # choose one of each class in order in a loop
        if count % 10 == 1:
            type_ = tcount-1
            tcount = (tcount % num_classes)+1
        else:
            tmp = ct.copy()
            tmp[type0] = np.max(tmp)
            type_ = np.argmin(tmp)

        #print(f" type_: {type_}")
        typecount[type_] += 1
        num = np.where(numann[:, type_] > 0)[0]

        if len(num) == 0:
            numann[:, type_] = numann0[:, type_]
            num = np.where(numann[:, type_] > 0)[0]
        num = np.random.choice(num, size=1, replace=False)
        numcount[num[0]] += 1
        # chosen random tile to be processed
        tile_name = imlist['tile_name'][num[0]]

        tile_path = os.path.join(imlist['tile_pth'][num[0]], tile_name)
        pf = tile_path.rfind(os.path.sep, 0, tile_path.rfind(os.path.sep))
        pthlabel = os.path.join(tile_path[0:pf], 'label')

        im = cv2.imread(tile_path)
        #im = im[:, :, ::-1]  # cv2.imread() reads image in BGR order, so we have to reorder color channels
        TA = cv2.imread(os.path.join(pthlabel, tile_name), cv2.IMREAD_GRAYSCALE)

        if count % 3 == 1:
            doaug = 1
        else:
            doaug = 0

        im, TA, kp = edit_annotations_tiles(im, TA, doaug, type_, ct, imT.shape[0], kpall)
        numann[num[0], kp - 1] = 0  # kp-1 due to layer index starting in 1 and python index starting in 0
        percann[num[0], kp - 1, 0] += 1
        percann[num[0], kp - 1, 1] = 2
        fx = (TA != 0)  # linear idx of tissue pixels in the mask bb
        if np.sum(fx) < 30:
            print('skipped')
            continue
        # find low density location in large tile to add annotation
        tmp2 = imT[::rsf, ::rsf] > 0
        pad = int(100/rsf)
        dist = cv2.distanceTransform((tmp2 <= 0).astype(np.uint8), cv2.DIST_L2, 3)
        dist[:pad, :] = 0  # Sets the first 20 rows to 0
        dist[:, :pad] = 0  # Sets the first 20 columns to 0
        dist[-pad:, :] = 0  # Sets the last 20 rows to 0
        dist[:, -pad:] = 0  # Sets the last 20 columns to 0
        xii = np.where(dist == np.max(dist))
        index = np.random.choice(len(xii[0]), size=1, replace=False)
        x = int(xii[0][index[0]]*rsf)
        y = int(xii[1][index[0]]*rsf)
        szz = np.array(TA.shape) - 1
        szzA = szz // 2
        szzB = szz - szzA

        # Ensure szzA and szzB are tuples of integers to be used for slicing afterward
        szzA = tuple(map(int, szzA))
        szzB = tuple(map(int, szzB))
        #x,y - Location in the big tile to add the BB to
        if x + szzA[0]+1 > imT.shape[1]:
            x -= szzA[0]
        if y + szzA[1]+1 > imT.shape[0]: #Since we use y+szzA[1]+1 as the upper bound, we should compare it to imT.shape
            y -= szzA[1]
        if x - szzB[0] < 0: #less than 0 cause indxing starts at 0 not 1 as in MATLAB
            x += szzB[0]
        if y - szzB[1] < 0:
            y += szzB[1]
        tmpT = imT[x - szzB[0]:x + szzA[0] + 1, y - szzB[1]:y + szzA[1] + 1].copy()
        tmpT[fx] = TA[fx]
        tmpH = imH[x - szzB[0]:x + szzA[0] + 1, y - szzB[1]:y + szzA[1] + 1, :].copy()
        tmpH[np.dstack((fx, fx, fx))] = im[np.dstack((fx, fx, fx))]

        imT[x - szzB[0]:x + szzA[0] + 1, y - szzB[1]:y + szzA[1] + 1] = tmpT  # imT is the bigtile mask
        imH[x - szzB[0]:x + szzA[0] + 1, y - szzB[1]:y + szzA[1] + 1, :] = tmpH  # imH is the bigtile HE

        # Update total count
        if count % 2 == 0:
            sf = cv2.countNonZero(imT)/nL
            #print(f' Bigtile occupancy rate: {sf * 100:.2e} %')

        for p in range(numann.shape[1]):
            # print(f'p numann idx: {p}')
            ct[p] += np.sum(tmpT == p+1)

        if count % 150 == 0 or sf > cutoff:
            tmp = np.histogram(imT, bins=np.arange(numann.shape[1] + 2))[0]
            ct = tmp[1:]
            ct[ct == 0] = 1

        count += 1
        type0 = type_
        iteration += 1
        elapsed_time = time.time() - iteration_start_time

    # End of while loop timer
    # end_time = time.time()
    # total_time_while = end_time - iter_start_time
    # print(f'Total time elapsed for the while loop: {total_time_while}')


    # cut edges off tile
    imH = imH[100:-100, 100:-100, :].astype(np.float64)
    imT = imT[100:-100, 100:-100].astype(np.uint8)
    for p in range(nblack - 1):  # the '-1' has to do with python indxing
        ct[p] = np.sum(imT == p)
    imT[imT == 0] = nblack
    imT = imT-1  # We want python index ==> First class label = 0

    # save cutouts to outpth
    sz = imH.shape
    for s1 in range(0, sz[0], sxy):
        for s2 in range(0, sz[1], sxy):
            try:
                imHtmp = imH[s1:s1 + sxy, s2:s2 + sxy, :]
                imTtmp = imT[s1:s1 + sxy, s2:s2 + sxy]
            except ValueError:
                continue
            cv2.imwrite(os.path.join(outpthim, f"{nm0}.png"),imHtmp)
            #Image.fromarray(imHtmp).save(os.path.join(outpthim, f"{nm0}.png"))
            Image.fromarray(imTtmp).save(os.path.join(outpthlabel, f"{nm0}.png"))


            nm0 += 1

    nm1 = len([f for f in os.listdir(outpthbg) if f.startswith('HE')]) + 1

    # save large tiles
    print('Saving big tiles')
    #Image.fromarray(imH).save(os.path.join(outpthbg, f"HE_tile_{nm1}.jpg"))
    cv2.imwrite(os.path.join(outpthbg, f"HE_tile_{nm1}.jpg"), imH)
    Image.fromarray(imT).save(os.path.join(outpthbg, f"label_tile_{nm1}.jpg"))
    # io.imsave(os.path.join(outpthbg, f"HE_tile_{nm1}.tif"), imH)
    # io.imsave(os.path.join(outpthbg, f"label_tile_{nm1}.tif"), imT)

    return numann, percann<|MERGE_RESOLUTION|>--- conflicted
+++ resolved
@@ -1,10 +1,6 @@
 """
 Author: Valentina Matos (Johns Hopkins - Wirtz/Kiemen Lab)
-<<<<<<< HEAD
-Date: December 3rd, 2024
-=======
 Date: October 10th, 2024
->>>>>>> 67783cca
 """
 
 import os
