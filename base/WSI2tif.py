"""

Author: Valentina Matos (Johns Hopkins - Wirtz/Kiemen Lab)
Date: August 14, 2024
"""

from PIL import Image
import numpy as np
import os
import glob
import pydicom as dicom
# from openslide import OpenSlide

# Add the OpenSlide DLL directory
#Try importing Openslide, if it fails, add the OpenSlide DLL directory manually
try:
    from openslide import OpenSlide
except ImportError:
    # Add the OpenSlide DLL directory manually
    try:
        script_dir = os.path.dirname(os.path.abspath(__file__))
    except NameError:
        script_dir = os.getcwd()  # Fallback to the current working directory
    openslide_path = os.path.join(script_dir, 'OpenSlide bin')

    if hasattr(os, 'add_dll_directory'):
        # Python 3.8+
        with os.add_dll_directory(openslide_path):
            from openslide import OpenSlide
    else:
        # Earlier Python versions
        if openslide_path not in os.environ['PATH']:
            os.environ['PATH'] = openslide_path + os.pathsep + os.environ['PATH']
        from openslide import OpenSlide


def process_missing_images(pth, pthim, missing_images, umpix):
    """Process missing images by converting .ndpi or .svs files to .tif."""
    for idx, missing_image in enumerate(missing_images):
        print(f"  {idx + 1} / {len(missing_images)} processing: {missing_image}")
        try:
            # Open the slide
            slide_path = os.path.join(pth, missing_image + '.ndpi')
            wsi = OpenSlide(slide_path)

            # Read the slide region
            svs_img = wsi.read_region(location=(0, 0), level=0, size=wsi.level_dimensions[0]).convert('RGB')

            # Calculate resize factors
            resize_factor_x = umpix / float(wsi.properties['openslide.mpp-x'])
            resize_factor_y = umpix / float(wsi.properties['openslide.mpp-y'])
            resize_dimension = (
                int(np.ceil(wsi.dimensions[0] / resize_factor_x)),
                int(np.ceil(wsi.dimensions[1] / resize_factor_y))
            )

            # Resize and save the image
            svs_img = svs_img.resize(resize_dimension, resample=Image.NEAREST)
            output_path = os.path.join(pthim, missing_image + '.tif')
            svs_img.save(output_path, resolution=1, resolution_unit=1, quality=100, compression=None)
        except Exception as e:
            print(f"Error processing {missing_image}: {e}")


def WSI2tif(pth, resolution, umpix, image_format = '.ndpi', scale = 0, outpth =''):
    print('Making down-sampled images...')
    if scale == 0:
        pthim = os.path.join(pth, f'{resolution}')

        # Ensure the image directory exists
        if not os.path.isdir(pthim):
            os.makedirs(pthim)

        # Get the .tif image names
        image_files_tif = glob.glob(os.path.join(pthim, '*.tif'))
        images_names_tif = {os.path.splitext(os.path.basename(image))[0] for image in image_files_tif}

        # Get the .ndpi and .svs image names
        image_files_wsi = glob.glob(os.path.join(pth, '*.ndpi')) + glob.glob(os.path.join(pth, '*.svs'))
        if not image_files_wsi:
            print("No .ndpi or .svs files found in the directory.")
            return
        images_names_wsi = {os.path.splitext(os.path.basename(image))[0] for image in image_files_wsi}

        # Compare image names and process missing images
        if images_names_tif != images_names_wsi:
            missing_images = images_names_wsi - images_names_tif
            process_missing_images(pth, pthim, missing_images, umpix)
        else:
            print("  All down-sampled images already exist in the directory.")
    else:
        pthim = os.path.join(outpth, 'Custom_Scale_'+str(scale))

        # Ensure the image directory exists
        if not os.path.isdir(pthim):
            os.makedirs(pthim)

        # Get the .tif image names
        image_files_tif = glob.glob(os.path.join(pthim, '*.tif'))
        images_names_tif = {os.path.splitext(os.path.basename(image))[0] for image in image_files_tif}
        if image_format == '.ndpi' or image_format =='.svs':
            # Get the .ndpi and .svs image names
            image_files_wsi = glob.glob(os.path.join(pth, '*.ndpi')) + glob.glob(os.path.join(pth, '*.svs'))
            if not image_files_wsi:
                print("No .ndpi or .svs files found in the directory.")
                return
            images_names_wsi = {os.path.splitext(os.path.basename(image))[0] for image in image_files_wsi}

            # Compare image names and process missing images
            if images_names_tif != images_names_wsi:
                missing_images = images_names_wsi - images_names_tif
                for idx, missing_image in enumerate(missing_images):
                    print(f"  {idx + 1} / {len(missing_images)} processing: {missing_image}")
                    missing_images = images_names_wsi - images_names_tif

                    slide_path = os.path.join(pth, missing_image + '.ndpi')
                    wsi = OpenSlide(slide_path)

                    # Read the slide region
                    svs_img = wsi.read_region(location=(0, 0), level=0, size=wsi.level_dimensions[0]).convert('RGB')
                    resize_dimension = (
                        int(np.ceil(wsi.dimensions[0] / scale)),
                        int(np.ceil(wsi.dimensions[1] / scale))
                    )

                    # Resize and save the image
                    svs_img = svs_img.resize(resize_dimension, resample=Image.NEAREST)
                    output_path = os.path.join(pthim, missing_image + '.tif')
                    svs_img.save(output_path, resolution=1, resolution_unit=1, quality=100, compression=None)
            else:
                print("  All down-sampled images already exist in the directory.")
        elif image_format == '.dcm':
            # Get the .dcm image names
            image_files_dcm = glob.glob(os.path.join(pth, '*.dcm'))
            if not image_files_dcm:
                print("No .dcm files found in the directory.")
                return
            images_names_dcm = {os.path.splitext(os.path.basename(image))[0] for image in image_files_dcm}
            # Compare image names and process missing images
            if images_names_tif != images_names_dcm:
                missing_images = images_names_dcm - images_names_tif
                for idx, missing_image in enumerate(missing_images):
                    print(f"  {idx + 1} / {len(missing_images)} processing: {missing_image}")

                    # Open the slide
                    image_path = os.path.join(pth, missing_image + '.dcm')
                    ds = dicom.dcmread(image_path)
                    pixel_array_numpy = ds.pixel_array
                    image8b = np.uint8((pixel_array_numpy / np.max(pixel_array_numpy) * 255))
                    resize_dimension = (
                        int(np.ceil(image8b.shape[0] / scale)),
                        int(np.ceil(image8b.shape[1] / scale))
                    )
                    image8b = Image.fromarray(image8b)
                    # Resize and save the image
                    image8b = image8b.resize(resize_dimension, resample=Image.NEAREST)
                    output_path = os.path.join(pthim, missing_image + '.tif')
                    image8b.save(output_path, resolution=1, resolution_unit=1, quality=100, compression=None)
            else:
                print("  All down-sampled images already exist in the directory.")
        else:
            # Get the image names
            image_files_wsi = glob.glob(os.path.join(pth, '*'+image_format))
            if not image_files_wsi:
                print(f"No {image_format} files found in the directory.")
                return
            images_names_wsi = {os.path.splitext(os.path.basename(image))[0] for image in image_files_wsi}
            # Compare image names and process missing images
            if images_names_tif != images_names_wsi:
                missing_images = images_names_wsi - images_names_tif
                for idx, missing_image in enumerate(missing_images):
                    print(f"  {idx + 1} / {len(missing_images)} processing: {missing_image}")
                    try:
                        # Open the slide
                        image_path = os.path.join(pth, missing_image + image_format)
                        image = Image.open(image_path)
                        image = np.array(image)
                        resize_dimension = (
                            int(np.ceil(image.shape[0] / scale)),
                            int(np.ceil(image.shape[1] / scale))
                        )
                        image = Image.fromarray(image)
                        # Resize and save the image
                        image = image.resize(resize_dimension, resample=Image.NEAREST)
                        output_path = os.path.join(pthim, missing_image + '.tif')
                        image.save(output_path, resolution=1, resolution_unit=1, quality=100, compression=None)
                    except Exception as e:
                        print(f"Error processing {missing_image}: {e}")
            else:
                print("  All down-sampled images already exist in the directory.")

<<<<<<< HEAD
    # Get the .tif image names
    image_files_tif = glob.glob(os.path.join(pthim, '*.tif'))
    images_names_tif = {os.path.splitext(os.path.basename(image))[0] for image in image_files_tif}

    # Get the .ndpi and .svs image names
    image_files_wsi = glob.glob(os.path.join(pth, '*.ndpi')) + glob.glob(os.path.join(pth, '*.svs'))
    if not image_files_wsi:
        print("No .ndpi or .svs files found in the directory.")
        return
    images_names_wsi = {os.path.splitext(os.path.basename(image))[0] for image in image_files_wsi}

    # Compare image names and process missing images
    if images_names_tif != images_names_wsi:
        missing_images = images_names_wsi - images_names_tif
        process_missing_images(pth, pthim, missing_images, umpix)
=======
>>>>>>> 67783cca


if __name__ == '__main__':
    path = r'\\10.99.68.52\Kiemendata\Valentina Matos\tissues for methods paper\slides scanned from bispecific study'
    resolution = '5x'
    umpix = 2
    WSI2tif(path, resolution, umpix)<|MERGE_RESOLUTION|>--- conflicted
+++ resolved
@@ -189,24 +189,6 @@
             else:
                 print("  All down-sampled images already exist in the directory.")
 
-<<<<<<< HEAD
-    # Get the .tif image names
-    image_files_tif = glob.glob(os.path.join(pthim, '*.tif'))
-    images_names_tif = {os.path.splitext(os.path.basename(image))[0] for image in image_files_tif}
-
-    # Get the .ndpi and .svs image names
-    image_files_wsi = glob.glob(os.path.join(pth, '*.ndpi')) + glob.glob(os.path.join(pth, '*.svs'))
-    if not image_files_wsi:
-        print("No .ndpi or .svs files found in the directory.")
-        return
-    images_names_wsi = {os.path.splitext(os.path.basename(image))[0] for image in image_files_wsi}
-
-    # Compare image names and process missing images
-    if images_names_tif != images_names_wsi:
-        missing_images = images_names_wsi - images_names_tif
-        process_missing_images(pth, pthim, missing_images, umpix)
-=======
->>>>>>> 67783cca
 
 
 if __name__ == '__main__':
