--- conflicted
+++ resolved
@@ -79,11 +79,8 @@
     percann = np.dstack((percann, percann))
     percann0 = percann.copy()
     ty = 'training'
-<<<<<<< HEAD
-=======
     if create_new_tiles and os.path.isdir(os.path.join(pthDL, ty)):
         shutil.rmtree(os.path.join(pthDL, ty))
->>>>>>> 67783cca
     obg = os.path.join(pthDL, ty, 'big_tiles')
     # Generate tiles until enough are made
     train_start = time.time()
@@ -114,11 +111,8 @@
 
     # Build validation tiles
     ty = 'validation'
-<<<<<<< HEAD
-=======
     if create_new_tiles and os.path.isdir(os.path.join(pthDL, ty)):
         shutil.rmtree(os.path.join(pthDL, ty))
->>>>>>> 67783cca
     obg = os.path.join(pthDL, ty, 'big_tiles')
     numann = numann0.copy()
     percann = (numann0 > 0).astype(float)
@@ -150,9 +144,5 @@
     total_time_validation_bigtiles = time.time() - validation_start_time
     hours, rem = divmod(total_time_validation_bigtiles, 3600)
     minutes, seconds = divmod(rem, 60)
-<<<<<<< HEAD
-    print(f'Elapsed time to create validation big tiles: {hours}h {minutes}m {seconds}s')
-=======
     print(f'  Elapsed time to create validation big tiles: {hours}h {minutes}m {seconds}s')
-    print('')
->>>>>>> 67783cca
+    print('')