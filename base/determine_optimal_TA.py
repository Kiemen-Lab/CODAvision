import numpy as np
from glob import glob
import os
import sys
import pickle
from PySide6 import QtGui, QtWidgets, QtCore
<<<<<<< HEAD
from PySide6.QtCore import Qt, QRect, QMetaObject, QCoreApplication
from networkx.classes import is_empty
from numpy.ma.extras import average
=======
from PySide6.QtCore import Qt, QRect
>>>>>>> eac33fec

from .determine_optimal_TA_UIs import Ui_choose_area, Ui_disp_crop, Ui_choose_TA, Ui_choose_images_reevaluated, Ui_use_current_TA
import cv2

def determine_optimal_TA(pthim,numims):
    CT0 = 205
    szz = 600
    class disp_whole_im(QtWidgets.QMainWindow):
        def __init__(self, shape, rsf, parent=None):

            # Inherit from the aforementioned class and set up the gui
            super(disp_whole_im, self).__init__()
            self.ui = Ui_choose_area()
            self.ui.setupUi(self)
            self.setWindowTitle("Click on a location at the edge of tissue and whitespace")
            self.clicked_position = None
            self.ui.whole_im.setCursor(QtCore.Qt.CrossCursor)
            self.setGeometry(30+np.round(1500-shape[1]*rsf)/2, 30+np.round(800-shape[0]*rsf)/2,
                             np.round(shape[1]*rsf), np.round(shape[0]*rsf))
        def update_image(self, im0, rsf):
            image_array = np.ascontiguousarray(im0)
            height, width = image_array.shape[:2]
            bytes_per_line = 3 * width
            qimage = QtGui.QImage(image_array.data, width, height, bytes_per_line, QtGui.QImage.Format_RGB888)
            pixmap = QtGui.QPixmap.fromImage(qimage)
            self.ui.whole_im.setGeometry(0, 0, np.round(im0.shape[1]*rsf), np.round(im0.shape[0]*rsf))
            self.ui.whole_im.setPixmap(pixmap.scaled(
                self.ui.whole_im.size(),
                Qt.KeepAspectRatio,
                Qt.SmoothTransformation
            ))
            self.ui.whole_im.setScaledContents(True)

        def mousePressEvent(self, event):
            if self.ui.whole_im.geometry().contains(event.position().toPoint()):
                self.clicked_position = event.position() - QtCore.QPointF(self.ui.whole_im.geometry().topLeft())
                self.close()
    def display_image(im0, rsf):
        app = QtWidgets.QApplication.instance()
        if app is None:
            app = QtWidgets.QApplication(sys.argv)

        window = disp_whole_im(im0.shape,rsf)
        window.show()
        window.update_image(im0,rsf)
        app.exec()
        return window.clicked_position

    class disp_crop(QtWidgets.QMainWindow):
        def __init__(self, szz, parent=None):

            # Inherit from the aforementioned class and set up the gui
            super(disp_crop, self).__init__()
            self.ui = Ui_disp_crop()
            self.ui.setupUi(self)
            self.setGeometry(30+np.round(1500-szz+100)/2, 50,
                             np.round(szz+100), np.round(szz+300))
            self.ui.looks_good.setGeometry(QRect(50, 50+szz, szz/2, 90))
            self.ui.new_loc.setGeometry(QRect(50+szz/2, 50+szz, szz/2, 90))
            self.ui.text.setGeometry(QRect(50, 10, 900, 20))
            self.setWindowTitle("Check selected region")
            self.do_again = 1
            self.ui.looks_good.clicked.connect(self.on_good)
            self.ui.new_loc.clicked.connect(self.on_new)

        def on_good(self):
            self.do_again = 0
            self.close()

        def on_new(self):
            self.close()

        def update_image(self, szz, cropped):
            image_array = np.ascontiguousarray(cropped)
            height, width = image_array.shape[:2]
            bytes_per_line = 3 * width
            qimage = QtGui.QImage(image_array.data, width, height, bytes_per_line, QtGui.QImage.Format_RGB888)
            pixmap = QtGui.QPixmap.fromImage(qimage)
            self.ui.cropped.setGeometry(QRect(50, 40, szz, szz))
            self.ui.cropped.setPixmap(pixmap.scaled(
                self.ui.cropped.size(),
                Qt.KeepAspectRatio,
                Qt.SmoothTransformation
            ))
            self.ui.cropped.setScaledContents(True)


    def check_region(szz, cropped):
        app = QtWidgets.QApplication.instance()
        if app is None:
            app = QtWidgets.QApplication(sys.argv)
        window = disp_crop(szz)
        window.show()
        window.update_image(szz, cropped)
        app.exec()
        return window.do_again

    class chooseTA(QtWidgets.QMainWindow):
        def __init__(self, szz, CTA, CT0, CTC, mode, parent=None):

            # Inherit from the aforementioned class and set up the gui
            super(chooseTA, self).__init__()
            self.ui = Ui_choose_TA()
            self.TA = CT0
            self.CTA = CTA
            self.CT0 = CT0
            self.CTC = CTC
            self.ui.setupUi(self, CTA, CT0, CTC)
            self.setGeometry(30+np.round(1500-1.5*szz+100)/2, 50,
                             np.round(1.5 * szz+100), np.round(370+szz/2))
            self.ui.raise_ta.setGeometry(QRect(50, 170+szz/2, 6+szz*0.75, 90))
            self.ui.decrease_ta.setGeometry(QRect(56+szz*0.75, 170+szz/2, 6+szz*0.75, 90))
            self.ui.high_ta.setGeometry(QRect(50, 80+szz/2, 6+szz*0.75, 90))
            self.ui.low_ta.setGeometry(QRect(56+szz*0.75, 80 + szz / 2, 6+szz*0.75, 90))
            self.ui.change_mode.setGeometry(QRect(50, 260 + szz / 2, 12+szz*1.5, 90))
            self.ui.text.setGeometry(QRect(50, 10, np.round(8+szz*1.5), 20))
            self.ui.text_high.setGeometry(QRect(50, 40, 3+szz/2, 20))
            self.ui.text_mid.setGeometry(QRect(54+szz/2, 40, 3 + szz / 2, 20))
            self.ui.text_low.setGeometry(QRect(58+szz, 40, 3 + szz / 2, 20))
            self.setWindowTitle("Which one of the images looks good?")
            self.do_again = 1
            self.mode = mode
            self.ui.change_mode.setText(f'Change mode \n Current mode: {mode}')
            if mode == 'H&E':
                self.ui.change_mode.setStyleSheet("background-color: white; color: black;")
                self.ui.change_mode.setText(f'Change mode \n Current mode: H&&E')
            else:
                self.ui.raise_ta.setText('Keep more whitespace')
                self.ui.decrease_ta.setText('Keep more tissue')
                self.ui.change_mode.setStyleSheet("""
                    QPushButton {
                        background-color: black;
                        color: white;
                        font-size: 12px;
                    }
                    QPushButton:hover {
                        background-color: #333333;  /* Dark gray instead of white */
                        color: white;  /* Keep the text readable */
                    }
                """)
            self.ui.change_mode.clicked.connect(self.on_mode)
            self.ui.high_ta.clicked.connect(self.on_high)
            self.ui.low_ta.clicked.connect(self.on_low)
            self.ui.raise_ta.clicked.connect(self.on_raise)
            self.ui.decrease_ta.clicked.connect(self.on_decrease)

        def on_high(self):
            self.do_again = 0
            self.TA = self.CTA
            self.close()

        def on_low(self):
            self.do_again = 0
            self.TA = self.CT0
            self.close()

        def on_raise(self):
            self.TA = self.CT0 + 10
            self.close()

        def on_decrease(self):
            self.TA = self.CT0 - 10
            self.close()

        def on_mode(self):
            if self.mode == 'H&E':
                self.mode = 'Grayscale'
            else:
                self.mode = 'H&E'
            self.close()

        def update_image(self, szz, cropped):
            if self.mode == 'H&E':
                image_array_high = np.ascontiguousarray(((cropped[:,:,1]>self.CTA)*255).astype(np.uint8))
                image_array_medium = np.ascontiguousarray(cropped)
                image_array_low = np.ascontiguousarray(((cropped[:,:,1]>self.CT0)*255).astype(np.uint8))
            else:
                image_array_high = np.ascontiguousarray(((cropped[:, :, 1] < self.CTA) * 255).astype(np.uint8))
                image_array_medium = np.ascontiguousarray(cropped)
                image_array_low = np.ascontiguousarray(((cropped[:, :, 1] < self.CT0) * 255).astype(np.uint8))

            height, width = image_array_medium.shape[:2]
            bytes_per_line = 3 * width
            qimage = QtGui.QImage(image_array_medium.data, width, height, bytes_per_line, QtGui.QImage.Format_RGB888)
            pixmap = QtGui.QPixmap.fromImage(qimage)
            self.ui.medium_im.setGeometry(QRect(54 + szz / 2, 70, szz / 2, szz / 2))
            self.ui.medium_im.setPixmap(pixmap.scaled(
                self.ui.medium_im.size(),
                Qt.KeepAspectRatio,
                Qt.SmoothTransformation
            ))
            self.ui.medium_im.setScaledContents(True)
            height, width = image_array_high.shape[:2]
            qimage = QtGui.QImage(image_array_high.data, width, height, image_array_high.strides[0], QtGui.QImage.Format_Grayscale8)
            pixmap = QtGui.QPixmap.fromImage(qimage)
            self.ui.high_im.setGeometry(QRect(50, 70, szz/2, szz/2))
            self.ui.high_im.setPixmap(pixmap.scaled(
                self.ui.high_im.size(),
                Qt.KeepAspectRatio,
                Qt.SmoothTransformation
            ))
            self.ui.high_im.setScaledContents(True)
            qimage = QtGui.QImage(image_array_low.data, width, height, image_array_low.strides[0],
                                  QtGui.QImage.Format_Grayscale8)
            pixmap = QtGui.QPixmap.fromImage(qimage)
            self.ui.low_im.setGeometry(QRect(58+szz, 70, szz / 2, szz / 2))
            self.ui.low_im.setPixmap(pixmap.scaled(
                self.ui.low_im.size(),
                Qt.KeepAspectRatio,
                Qt.SmoothTransformation
            ))
            self.ui.low_im.setScaledContents(True)


    def select_TA(szz, cropped, CT0, mode):
        CTA = CT0 + 5
        CTC = CT0 - 5
        app = QtWidgets.QApplication.instance()
        if app is None:
            app = QtWidgets.QApplication(sys.argv)
        window = chooseTA(szz,CTA,CT0,CTC, mode)
        window.show()
        window.update_image(szz, cropped)
        app.exec()
        return window.do_again, window.TA, window.mode
<<<<<<< HEAD
=======


    class confirm_TA_ui(QtWidgets.QMainWindow):
        def __init__(self):
            super(confirm_TA_ui, self).__init__()
            self.ui = Ui_use_current_TA()
            self.ui.setupUi(self)
            self.setGeometry(550, 300,
                             550, 130)
            self.ui.text.setGeometry(QRect(25, 10, 500, 60))
            self.ui.keep_ta.setGeometry(QRect(25, 80, 248, 40))
            self.ui.new_ta.setGeometry(QRect(275 , 80, 248, 40))
            self.setWindowTitle("Confirm tissue mask evaluation")
            self.ui.keep_ta.clicked.connect(self.on_keep_TA)
            self.ui.new_ta.clicked.connect(self.on_new_TA)


        def on_keep_TA(self):
            self.keep_TA = True
            self.close()

        def on_new_TA(self):
            self.keep_TA = False
            self.close()

    def confirm_TA():
        app = QtWidgets.QApplication.instance()
        if app is None:
            app = QtWidgets.QApplication(sys.argv)
        window = confirm_TA_ui()
        window.show()
        app.exec()
        return window.keep_TA

    class choose_images_TA_ui(QtWidgets.QMainWindow):
        def __init__(self):
            super(choose_images_TA_ui, self).__init__()
            self.ui = Ui_choose_images_reevaluated()
            self.ui.setupUi(self)
            self.setGeometry(450, 300,
                            600, 250)
            self.ui.image_LE.setGeometry(QRect(25, 10, 448, 30))
            self.ui.image_LW.setGeometry(QRect(25, 45, 550, 100))
            self.ui.browse_PB.setGeometry(QRect(475, 10, 100, 30))
            self.ui.delete_PB.setGeometry(QRect(375, 150, 200, 30))
            self.ui.apply_PB.setGeometry(QRect(477, 185, 100, 30))
            self.ui.apply_all_PB.setGeometry(QRect(375, 185, 100, 30))
            self.setWindowTitle("Confirm tissue mask evaluation")
            self.ui.delete_PB.clicked.connect(self.on_delete_image)
            self.ui.browse_PB.clicked.connect(self.on_browse)
            self.ui.apply_PB.clicked.connect(self.on_apply)
            self.ui.apply_all_PB.clicked.connect(self.on_apply_all)
            self.images = []
            self.apply_all = False
>>>>>>> eac33fec

        def closeEvent(self, event):
            if event.spontaneous():
                self.images = []
                QtWidgets.QMessageBox.information(self, 'Info',
                                              'Keeping previous tissue mask evaluation')

        def on_delete_image(self):
            delete_row = self.ui.image_LW.currentRow()
            if delete_row == -1:
                QtWidgets.QMessageBox.warning(self, 'Warning',
                                              'Please select path to delete')
                return
            del self.images[delete_row]
            self.ui.image_LW.takeItem(delete_row)

        def on_browse(self):
            file_path,_ = QtWidgets.QFileDialog.getOpenFileName(self, "Select Image to Reevaluate",
                                                                "","TIFF Images (*.tif *.tiff)")
            if file_path:
                if os.path.isfile(file_path):
                    self.ui.image_LE.setText(file_path)
                    if not (file_path.endswith(('.tif')) or file_path.endswith(('.tiff'))):
                        QtWidgets.QMessageBox.warning(self, 'Warning',
                                                      'Select a .tif image.')
                    elif any(np.isin(self.images, file_path)):
                        QtWidgets.QMessageBox.warning(self, 'Warning',
                                                      'The selected image is already on the list')
                    else:
                        self.images.append(file_path)
                        self.ui.image_LW.addItem(file_path)
                    self.ui.image_LE.setText('')
            else:
                QtWidgets.QMessageBox.warning(self, 'Warning',
                                             'Seleced image does not exist')

        def on_apply(self):
            i = 0
            for image in self.images:
                self.images[i] = os.path.basename(image)
                i +=1
            self.close()

        def on_apply_all(self):
            self.apply_all = True
            self.close()

    def choose_images_TA():
        app = QtWidgets.QApplication.instance()
        if app is None:
            app = QtWidgets.QApplication(sys.argv)
        window = choose_images_TA_ui()
        window.show()
        app.exec()
        return window.apply_all, window.images

    class confirm_TA_ui(QtWidgets.QMainWindow):
        def __init__(self):
            super(confirm_TA_ui, self).__init__()
            self.ui = Ui_use_current_TA()
            self.ui.setupUi(self)
            self.setGeometry(550, 300,
                             550, 130)
            self.ui.text.setGeometry(QRect(25, 10, 500, 60))
            self.ui.keep_ta.setGeometry(QRect(25, 80, 248, 40))
            self.ui.new_ta.setGeometry(QRect(275 , 80, 248, 40))
            self.setWindowTitle("Confirm tissue mask evaluation")
            self.ui.keep_ta.clicked.connect(self.on_keep_TA)
            self.ui.new_ta.clicked.connect(self.on_new_TA)


        def on_keep_TA(self):
            self.keep_TA = True
            self.close()

        def on_new_TA(self):
            self.keep_TA = False
            self.close()

    def confirm_TA():
        app = QtWidgets.QApplication.instance()
        if app is None:
            app = QtWidgets.QApplication(sys.argv)
        window = confirm_TA_ui()
        window.show()
        app.exec()
        return window.keep_TA

    class choose_images_TA_ui(QtWidgets.QMainWindow):
        def __init__(self):
            super(choose_images_TA_ui, self).__init__()
            self.ui = Ui_choose_images_reevaluated()
            self.ui.setupUi(self)
            self.setGeometry(450, 300,
                            600, 250)
            self.ui.image_LE.setGeometry(QRect(25, 10, 448, 30))
            self.ui.image_LW.setGeometry(QRect(25, 45, 550, 100))
            self.ui.browse_PB.setGeometry(QRect(475, 10, 100, 30))
            self.ui.delete_PB.setGeometry(QRect(375, 150, 200, 30))
            self.ui.apply_PB.setGeometry(QRect(477, 185, 100, 30))
            self.ui.apply_all_PB.setGeometry(QRect(375, 185, 100, 30))
            self.setWindowTitle("Confirm tissue mask evaluation")
            self.ui.delete_PB.clicked.connect(self.on_delete_image)
            self.ui.browse_PB.clicked.connect(self.on_browse)
            self.ui.apply_PB.clicked.connect(self.on_apply)
            self.ui.apply_all_PB.clicked.connect(self.on_apply_all)
            self.images = []
            self.apply_all = False

        def closeEvent(self, event):
            if event.spontaneous():
                self.images = []
                QtWidgets.QMessageBox.information(self, 'Info',
                                              'Keeping previous tissue mask evaluation')

        def on_delete_image(self):
            delete_row = self.ui.image_LW.currentRow()
            if delete_row == -1:
                QtWidgets.QMessageBox.warning(self, 'Warning',
                                              'Please select path to delete')
                return
            del self.images[delete_row]
            self.ui.image_LW.takeItem(delete_row)

        def on_browse(self):
            file_path,_ = QtWidgets.QFileDialog.getOpenFileName(self, "Select Image to Reevaluate",
                                                                "","TIFF Images (*.tif *.tiff)")
            if file_path:
                if os.path.isfile(file_path):
                    self.ui.image_LE.setText(file_path)
                    if not (file_path.endswith(('.tif')) or file_path.endswith(('.tiff'))):
                        QtWidgets.QMessageBox.warning(self, 'Warning',
                                                      'Select a .tif image.')
                    elif any(np.isin(self.images, file_path)):
                        QtWidgets.QMessageBox.warning(self, 'Warning',
                                                      'The selected image is already on the list')
                    else:
                        self.images.append(file_path)
                        self.ui.image_LW.addItem(file_path)
                    self.ui.image_LE.setText('')
            else:
                QtWidgets.QMessageBox.warning(self, 'Warning',
                                             'Seleced image does not exist')

        def on_apply(self):
            i = 0
            for image in self.images:
                self.images[i] = os.path.basename(image)
                i +=1
            self.close()

        def on_apply_all(self):
            self.apply_all = True
            self.close()

    def choose_images_TA():
        app = QtWidgets.QApplication.instance()
        if app is None:
            app = QtWidgets.QApplication(sys.argv)
        window = choose_images_TA_ui()
        window.show()
        app.exec()
        return window.apply_all, window.images

    imlist = sorted(glob(os.path.join(pthim, '*.tif')))
    if not imlist:
        jpg_files = glob(os.path.join(pthim, "*.jpg"))
        if jpg_files:
            imlist.extend(jpg_files)  # Add full paths of JPGs to list
        png_files = glob(os.path.join(pthim, '*.png'))
        if png_files:
            imlist.extend(png_files)
    if not imlist:
        print("No TIFF, PNG or JPG image files found in", pthim)
    print('   ')
    i = 0
    for image in imlist:
        imlist[i] = image[len(pthim)+1:]
        i += 1

    outpath = os.path.join(pthim, 'TA')
    cts = {}
    mode = 'H&E'
    if not os.path.exists(outpath):
        os.makedirs(outpath)

    if os.path.isfile(os.path.join(outpath,'TA_cutoff.pkl')):
        if numims>0:
            keep_TA = confirm_TA()
            if keep_TA:
                print('   Optimal cutoff already chosen, skip this step')
                return
        else:
            with open(os.path.join(outpath, 'TA_cutoff.pkl'), 'rb') as f:
                data = pickle.load(f)
                cts = data['cts']
                mode = data['mode']
                done = []
                for index in cts:
                    done.append(index)
                imlist_temp = list(set(imlist) - set(done))
                if not imlist_temp:
                    keep_TA = confirm_TA()
                    if keep_TA:
                        print('   Optimal cutoff already chosen for all images, skip this step')
                        return
                    else:
                        apply_all, redo_list = choose_images_TA()
                        if not apply_all:
                            imlist = redo_list

    if numims>0:
        numims = min(numims,len(imlist))
        imlist = np.random.choice(imlist, size=numims, replace=False)
        print(f'Evaluating {numims} randomly selected images to choose a good whitespace detection...')
        average_TA = True
    else:
        numims = len(imlist)
        print(f'Evaluating all training images to choose a good whitespace detection...')
        average_TA = False

    count = 0
<<<<<<< HEAD
    for nm in imlist:
=======
    mode = 'H&E'
    for image in imlist:
        nm = image[len(pthim)+1:]
>>>>>>> eac33fec
        count += 1
        print(f'    Loading image {count} of {numims}: {nm}')
        im0 = cv2.imread(os.path.join(pthim,nm))
        im0 = im0[:,:,::-1]
        print('     Image loaded')
        rsf = min(1500/im0.shape[1], 780/im0.shape[0])
        do_again = 1
        while do_again == 1:
            click = display_image(im0,rsf)
            x = click.x()
            y = click.y()
            x_norm = int(np.round(x/rsf))
            y_norm = int(np.round(y/rsf))
            cropped_temp = im0[:,:,:]
            cropped = np.array([])
            if 2*szz>im0.shape[0] and 2*szz>im0.shape[1]:
                max_dim = np.max([im0.shape[0],im0.shape[1]])
                pad_x = (max_dim - im0.shape[0]) // 2
                pad_y = (max_dim - im0.shape[1]) // 2
                # Ensure even padding (if odd difference, add extra on one side)
                pad_x1, pad_x2 = pad_x, pad_x + (max_dim - im0.shape[0]) % 2
                pad_y1, pad_y2 = pad_y, pad_y + (max_dim - im0.shape[1]) % 2
                cropped = np.pad(im0, ((pad_x1, pad_x2), (pad_y1, pad_y2), (0, 0)), mode='constant')
            elif 2*szz>im0.shape[0]:
                pad_x = (2*szz - im0.shape[0]) // 2
                pad_x1, pad_x2 = pad_x, pad_x + (2*szz - im0.shape[0]) % 2
                padded = np.pad(im0, ((pad_x1, pad_x2), (0, 0), (0, 0)), mode='constant')
                cropped_temp = padded[y_norm-szz:y_norm+szz,x_norm-szz:x_norm+szz, :]
            elif 2*szz>im0.shape[1]:
                pad_y = (2*szz - im0.shape[1]) // 2
                pad_y1, pad_y2 = pad_y, pad_y + (2*szz - im0.shape[1]) % 2
                padded = np.pad(im0, ((0,0), (pad_y1, pad_y2), (0, 0)), mode='constant')
                cropped_temp = padded[y_norm-szz:y_norm+szz,x_norm-szz:x_norm+szz, :]
            if y_norm<szz:
                cropped_temp = cropped_temp[0: 2*szz, :, :]
            elif y_norm+szz>im0.shape[0]:
                cropped_temp = cropped_temp[-2*szz:, :, :]
            else:
                cropped_temp = cropped_temp[y_norm-szz:y_norm+szz,:,:]
            if x_norm<szz:
                cropped_temp = cropped_temp[:,0: 2*szz, :]
            elif x_norm+szz>im0.shape[0]:
                cropped_temp = cropped_temp[:,-2*szz:, :]
            else:
                cropped_temp = cropped_temp[:,x_norm-szz:x_norm+szz,:]
            if cropped.size == 0:
                cropped = cropped_temp
            do_again = check_region(szz, cropped)
        do_again = 1
        while do_again == 1:
            do_again, CT0, mode = select_TA(szz, cropped, CT0, mode)
        if nm in cts:
            cts[nm] = CT0
        else:
            cts = {**cts, nm: CT0}
    with open(os.path.join(outpath, 'TA_cutoff.pkl'), 'wb') as f:
        pickle.dump({'cts':cts,'imlist':imlist, 'mode': mode, 'average_TA': average_TA}, f)
    return<|MERGE_RESOLUTION|>--- conflicted
+++ resolved
@@ -4,13 +4,7 @@
 import sys
 import pickle
 from PySide6 import QtGui, QtWidgets, QtCore
-<<<<<<< HEAD
-from PySide6.QtCore import Qt, QRect, QMetaObject, QCoreApplication
-from networkx.classes import is_empty
-from numpy.ma.extras import average
-=======
 from PySide6.QtCore import Qt, QRect
->>>>>>> eac33fec
 
 from .determine_optimal_TA_UIs import Ui_choose_area, Ui_disp_crop, Ui_choose_TA, Ui_choose_images_reevaluated, Ui_use_current_TA
 import cv2
@@ -236,8 +230,6 @@
         window.update_image(szz, cropped)
         app.exec()
         return window.do_again, window.TA, window.mode
-<<<<<<< HEAD
-=======
 
 
     class confirm_TA_ui(QtWidgets.QMainWindow):
@@ -292,7 +284,6 @@
             self.ui.apply_all_PB.clicked.connect(self.on_apply_all)
             self.images = []
             self.apply_all = False
->>>>>>> eac33fec
 
         def closeEvent(self, event):
             if event.spontaneous():
@@ -349,114 +340,6 @@
         app.exec()
         return window.apply_all, window.images
 
-    class confirm_TA_ui(QtWidgets.QMainWindow):
-        def __init__(self):
-            super(confirm_TA_ui, self).__init__()
-            self.ui = Ui_use_current_TA()
-            self.ui.setupUi(self)
-            self.setGeometry(550, 300,
-                             550, 130)
-            self.ui.text.setGeometry(QRect(25, 10, 500, 60))
-            self.ui.keep_ta.setGeometry(QRect(25, 80, 248, 40))
-            self.ui.new_ta.setGeometry(QRect(275 , 80, 248, 40))
-            self.setWindowTitle("Confirm tissue mask evaluation")
-            self.ui.keep_ta.clicked.connect(self.on_keep_TA)
-            self.ui.new_ta.clicked.connect(self.on_new_TA)
-
-
-        def on_keep_TA(self):
-            self.keep_TA = True
-            self.close()
-
-        def on_new_TA(self):
-            self.keep_TA = False
-            self.close()
-
-    def confirm_TA():
-        app = QtWidgets.QApplication.instance()
-        if app is None:
-            app = QtWidgets.QApplication(sys.argv)
-        window = confirm_TA_ui()
-        window.show()
-        app.exec()
-        return window.keep_TA
-
-    class choose_images_TA_ui(QtWidgets.QMainWindow):
-        def __init__(self):
-            super(choose_images_TA_ui, self).__init__()
-            self.ui = Ui_choose_images_reevaluated()
-            self.ui.setupUi(self)
-            self.setGeometry(450, 300,
-                            600, 250)
-            self.ui.image_LE.setGeometry(QRect(25, 10, 448, 30))
-            self.ui.image_LW.setGeometry(QRect(25, 45, 550, 100))
-            self.ui.browse_PB.setGeometry(QRect(475, 10, 100, 30))
-            self.ui.delete_PB.setGeometry(QRect(375, 150, 200, 30))
-            self.ui.apply_PB.setGeometry(QRect(477, 185, 100, 30))
-            self.ui.apply_all_PB.setGeometry(QRect(375, 185, 100, 30))
-            self.setWindowTitle("Confirm tissue mask evaluation")
-            self.ui.delete_PB.clicked.connect(self.on_delete_image)
-            self.ui.browse_PB.clicked.connect(self.on_browse)
-            self.ui.apply_PB.clicked.connect(self.on_apply)
-            self.ui.apply_all_PB.clicked.connect(self.on_apply_all)
-            self.images = []
-            self.apply_all = False
-
-        def closeEvent(self, event):
-            if event.spontaneous():
-                self.images = []
-                QtWidgets.QMessageBox.information(self, 'Info',
-                                              'Keeping previous tissue mask evaluation')
-
-        def on_delete_image(self):
-            delete_row = self.ui.image_LW.currentRow()
-            if delete_row == -1:
-                QtWidgets.QMessageBox.warning(self, 'Warning',
-                                              'Please select path to delete')
-                return
-            del self.images[delete_row]
-            self.ui.image_LW.takeItem(delete_row)
-
-        def on_browse(self):
-            file_path,_ = QtWidgets.QFileDialog.getOpenFileName(self, "Select Image to Reevaluate",
-                                                                "","TIFF Images (*.tif *.tiff)")
-            if file_path:
-                if os.path.isfile(file_path):
-                    self.ui.image_LE.setText(file_path)
-                    if not (file_path.endswith(('.tif')) or file_path.endswith(('.tiff'))):
-                        QtWidgets.QMessageBox.warning(self, 'Warning',
-                                                      'Select a .tif image.')
-                    elif any(np.isin(self.images, file_path)):
-                        QtWidgets.QMessageBox.warning(self, 'Warning',
-                                                      'The selected image is already on the list')
-                    else:
-                        self.images.append(file_path)
-                        self.ui.image_LW.addItem(file_path)
-                    self.ui.image_LE.setText('')
-            else:
-                QtWidgets.QMessageBox.warning(self, 'Warning',
-                                             'Seleced image does not exist')
-
-        def on_apply(self):
-            i = 0
-            for image in self.images:
-                self.images[i] = os.path.basename(image)
-                i +=1
-            self.close()
-
-        def on_apply_all(self):
-            self.apply_all = True
-            self.close()
-
-    def choose_images_TA():
-        app = QtWidgets.QApplication.instance()
-        if app is None:
-            app = QtWidgets.QApplication(sys.argv)
-        window = choose_images_TA_ui()
-        window.show()
-        app.exec()
-        return window.apply_all, window.images
-
     imlist = sorted(glob(os.path.join(pthim, '*.tif')))
     if not imlist:
         jpg_files = glob(os.path.join(pthim, "*.jpg"))
@@ -478,31 +361,33 @@
     mode = 'H&E'
     if not os.path.exists(outpath):
         os.makedirs(outpath)
-
     if os.path.isfile(os.path.join(outpath,'TA_cutoff.pkl')):
         if numims>0:
             keep_TA = confirm_TA()
             if keep_TA:
                 print('   Optimal cutoff already chosen, skip this step')
                 return
+            with open(os.path.join(outpath, 'TA_cutoff.pkl'), 'rb') as f:
+                data = pickle.load(f)
+                mode = data['mode']
         else:
             with open(os.path.join(outpath, 'TA_cutoff.pkl'), 'rb') as f:
                 data = pickle.load(f)
                 cts = data['cts']
                 mode = data['mode']
-                done = []
-                for index in cts:
-                    done.append(index)
-                imlist_temp = list(set(imlist) - set(done))
-                if not imlist_temp:
-                    keep_TA = confirm_TA()
-                    if keep_TA:
-                        print('   Optimal cutoff already chosen for all images, skip this step')
-                        return
-                    else:
-                        apply_all, redo_list = choose_images_TA()
-                        if not apply_all:
-                            imlist = redo_list
+            done = []
+            for index in cts:
+                done.append(index)
+            imlist_temp = list(set(imlist) - set(done))
+            if not imlist_temp:
+                keep_TA = confirm_TA()
+                if keep_TA:
+                    print('   Optimal cutoff already chosen for all images, skip this step')
+                    return
+                else:
+                    apply_all, redo_list = choose_images_TA()
+                    if not apply_all:
+                        imlist = redo_list
 
     if numims>0:
         numims = min(numims,len(imlist))
@@ -515,13 +400,7 @@
         average_TA = False
 
     count = 0
-<<<<<<< HEAD
     for nm in imlist:
-=======
-    mode = 'H&E'
-    for image in imlist:
-        nm = image[len(pthim)+1:]
->>>>>>> eac33fec
         count += 1
         print(f'    Loading image {count} of {numims}: {nm}')
         im0 = cv2.imread(os.path.join(pthim,nm))
