<?xml version="1.0" encoding="UTF-8"?>
<module type="PYTHON_MODULE" version="4">
  <component name="NewModuleRootManager">
    <content url="file://$MODULE_DIR$" />
<<<<<<< HEAD
    <orderEntry type="jdk" jdkName="Python 3.11" jdkType="Python SDK" />
=======
    <orderEntry type="inheritedJdk" />
>>>>>>> 2e117d7b
    <orderEntry type="sourceFolder" forTests="false" />
  </component>
</module><|MERGE_RESOLUTION|>--- conflicted
+++ resolved
@@ -2,11 +2,7 @@
 <module type="PYTHON_MODULE" version="4">
   <component name="NewModuleRootManager">
     <content url="file://$MODULE_DIR$" />
-<<<<<<< HEAD
-    <orderEntry type="jdk" jdkName="Python 3.11" jdkType="Python SDK" />
-=======
     <orderEntry type="inheritedJdk" />
->>>>>>> 2e117d7b
     <orderEntry type="sourceFolder" forTests="false" />
   </component>
 </module>