import xmltodict
import pandas as pd

"""
Author: Valentina Matos (Johns Hopkins - Wirtz/Kiemen Lab)
Date: May 05, 2024
"""

def load_annotations(xml_file):
    """
       Load annotation coordinates from an XML file into a DataFrame.

       Parameters:
       - xml_file (str): The path to the XML file containing annotations.

       Returns:
       - reduced_annotations (str or None): The value of 'MicronsPerPixel' under 'Annotations' if present, otherwise None.
       - xyout_df (pandas.DataFrame): DataFrame containing the annotation labels and coordinates, organized as:
           'Annotation Id', 'Annotation Number', 'X vertex', 'Y vertex'.
       """

    # Use xmltodict to directly parse the XML file
    with open(xml_file, 'r', encoding='utf-8') as file:
        my_xml = file.read()
        my_dict = xmltodict.parse(my_xml)

    xyout = []

    reduced_annotations = my_dict['Annotations'].get('@MicronsPerPixel')
    reduced_annotations = float(reduced_annotations)

    annotations = my_dict.get("Annotations", {}).get("Annotation", [])

    for layer in annotations:
<<<<<<< HEAD
        if 'Region' in layer.get("Regions", {}):  # checks weather there are annotations in the layer
            layer_id = int(layer.get('@Id'))
            regions = layer["Regions"]["Region"]
            for annotation in regions:
                if type(annotation) is not dict:
                    print('Error: layer had only one annotation')
                    continue
                annotation_number = float(annotation["@Id"])
                vertices = annotation.get("Vertices", {}).get("Vertex", [])
=======

        if 'Region' in layer.get("Regions", {}):  #checks weather there are annotations in the layer
            layer_id = float(layer.get('@Id'))
            regions = layer["Regions"]["Region"]
            if type(regions) == list:
                for annotation in regions:
                    annotation_number = float(annotation.get('@Id'))
                    vertices = annotation.get("Vertices", {}).get("Vertex", [])
                    for vertex in vertices:
                        x = float(vertex.get('@X'))
                        y = float(vertex.get('@Y'))
                        xyout.append([layer_id, annotation_number, x, y])
            elif type(regions) == dict:
                annotation_number = float(regions.get('@Id'))
                vertices = regions.get("Vertices", {}).get("Vertex", [])
>>>>>>> 6989be79
                for vertex in vertices:
                    x = float(vertex.get('@X'))
                    y = float(vertex.get('@Y'))
                    xyout.append([layer_id, annotation_number, x, y])

    xyout_df = pd.DataFrame(xyout, columns=['Annotation Id', 'Annotation Number', 'X vertex', 'Y vertex'])
    return reduced_annotations, xyout_df

<<<<<<< HEAD
# #Example usage
# def main():
#     xml_file= r'put your path here'
#     reduced_annotations, annotations_df = load_annotations(xml_file)
#
#     print("Reduced Annotations (Microns Per Pixel):", reduced_annotations)
#     print("\nAnnotations DataFrame:")
#     # print(annotations_df.head())
#     print(annotations_df)
#
# if __name__ == "__main__":
#     main()
=======
#Example usage
def main():
    xml_file = r'\\10.99.68.52\Kiemendata\Valentina Matos\Jaime\SG_013_0061.xml'

    reduced_annotations, annotations_df = load_annotations(xml_file)

    print("Reduced Annotations (Microns Per Pixel):", reduced_annotations)
    print("\nAnnotations DataFrame:")
    # print(annotations_df.head())
    print(annotations_df)

if __name__ == "__main__":
    main()
>>>>>>> 6989be79
<|MERGE_RESOLUTION|>--- conflicted
+++ resolved
@@ -32,7 +32,6 @@
     annotations = my_dict.get("Annotations", {}).get("Annotation", [])
 
     for layer in annotations:
-<<<<<<< HEAD
         if 'Region' in layer.get("Regions", {}):  # checks weather there are annotations in the layer
             layer_id = int(layer.get('@Id'))
             regions = layer["Regions"]["Region"]
@@ -42,23 +41,6 @@
                     continue
                 annotation_number = float(annotation["@Id"])
                 vertices = annotation.get("Vertices", {}).get("Vertex", [])
-=======
-
-        if 'Region' in layer.get("Regions", {}):  #checks weather there are annotations in the layer
-            layer_id = float(layer.get('@Id'))
-            regions = layer["Regions"]["Region"]
-            if type(regions) == list:
-                for annotation in regions:
-                    annotation_number = float(annotation.get('@Id'))
-                    vertices = annotation.get("Vertices", {}).get("Vertex", [])
-                    for vertex in vertices:
-                        x = float(vertex.get('@X'))
-                        y = float(vertex.get('@Y'))
-                        xyout.append([layer_id, annotation_number, x, y])
-            elif type(regions) == dict:
-                annotation_number = float(regions.get('@Id'))
-                vertices = regions.get("Vertices", {}).get("Vertex", [])
->>>>>>> 6989be79
                 for vertex in vertices:
                     x = float(vertex.get('@X'))
                     y = float(vertex.get('@Y'))
@@ -67,7 +49,6 @@
     xyout_df = pd.DataFrame(xyout, columns=['Annotation Id', 'Annotation Number', 'X vertex', 'Y vertex'])
     return reduced_annotations, xyout_df
 
-<<<<<<< HEAD
 # #Example usage
 # def main():
 #     xml_file= r'put your path here'
@@ -79,19 +60,4 @@
 #     print(annotations_df)
 #
 # if __name__ == "__main__":
-#     main()
-=======
-#Example usage
-def main():
-    xml_file = r'\\10.99.68.52\Kiemendata\Valentina Matos\Jaime\SG_013_0061.xml'
-
-    reduced_annotations, annotations_df = load_annotations(xml_file)
-
-    print("Reduced Annotations (Microns Per Pixel):", reduced_annotations)
-    print("\nAnnotations DataFrame:")
-    # print(annotations_df.head())
-    print(annotations_df)
-
-if __name__ == "__main__":
-    main()
->>>>>>> 6989be79
+#     main()