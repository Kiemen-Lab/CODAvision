"""
Author: Jaime Gomez/Valentina Matos (Johns Hopkins - Wirtz/Kiemen Lab)
Date: May 14, 2024
"""
import numpy as np
import cv2
from scipy.ndimage import gaussian_filter

def augment_annotation(imh0, imlabel0, rot=True, sc=True, hue=True, blr=False, rsz=False):
    """
    Randomly augments with rotation, scaling, hue, and blur

    Parameters:
        -imh0 (numpy.ndarray): H&E image tile
        -imlabel0 (numpy.ndarray): mask image for H&E
        -rot (bool, optional): Perform rotation augmentation? Defaults to True.
        -sc (bool, optional): Perform scaling augmentation? Defaults to True.
        -hue (bool, optional): Perform hue augmentation? Defaults to True.
        -blr (bool, optional): Perform blur augmentation? Defaults to False.
        -rsz (bool, optional): Resize images after scaling augmentation? Defaults to False.

    Returns:
        -imh (numpy.ndarray): Augmented H&E image
        -imlabel (numpy.ndarray): Mask of the augmented image
    """
    if imlabel0 is None:
        imlabel0 = imh0.copy()

    imh = imh0.astype(np.float64)
    imlabel = imlabel0.astype(np.float64)
    szz = imh0.shape[0]

    # Random rotation
    if rot:

        angs = np.arange(0, 360, 5)
        angle = np.random.choice(angs)  # Get a random rotation angle
        height, width = imh.shape[:2]
<<<<<<< HEAD
        rotation_matrix = cv2.getRotationMatrix2D((width / 2, height / 2), angle, 1)

        # Calculate the new bounding box after rotation
        cos = np.abs(rotation_matrix[0, 0])
        sin = np.abs(rotation_matrix[0, 1])
        new_width = int(height * sin + width * cos)
        new_height = int(height * cos + width * sin)

        rotation_matrix[0, 2] += (new_width / 2) - width / 2
        rotation_matrix[1, 2] += (new_height / 2) - height / 2

        imh = cv2.warpAffine(imh, rotation_matrix, (new_width, new_height), borderValue=(0, 0, 0),
                             flags=cv2.INTER_NEAREST)
        imlabel = cv2.warpAffine(imlabel, rotation_matrix, (new_width, new_height), borderValue=(0, 0, 0),
                                 flags=cv2.INTER_NEAREST)
=======
        rotation_matrix = cv2.getRotationMatrix2D((width / 2, height / 2), angs[ii], 1)
        imh = cv2.warpAffine(imh, rotation_matrix, (width, height), borderValue=(0, 0, 0), flags=cv2.INTER_NEAREST)
        imlabel = cv2.warpAffine(imlabel, rotation_matrix, (width, height), borderValue=(0, 0, 0),
                                 flags=cv2.INTER_NEAREST)
        # This interpolation methods introduce new labels
        # imh = cv2.warpAffine(imh, rotation_matrix, (width, height), borderValue=(0, 0, 0))
        # imlabel = cv2.warpAffine(imlabel, rotation_matrix, (width, height), borderValue=(0, 0, 0))
>>>>>>> 6989be79

    # Random scaling
    if sc:
        scales = np.concatenate((np.arange(0.6, 0.96, 0.01), np.arange(1.1, 1.41, 0.01)))
        ii = np.random.permutation(len(scales))[0] # Get a random scaling factor from the desired value range (scales)
        imh = cv2.resize(imh, None, fx=scales[ii], fy=scales[ii], interpolation=cv2.INTER_NEAREST)
        imlabel = cv2.resize(imlabel, None, fx=scales[ii], fy=scales[ii], interpolation=cv2.INTER_NEAREST)
        # This interpolation methods introduce new labels
        # imh = cv2.resize(imh, None, fx=scales[ii], fy=scales[ii], interpolation=cv2.INTER_NEAREST)
        # imlabel = cv2.resize(imlabel, None, fx=scales[ii], fy=scales[ii], interpolation=cv2.INTER_NEAREST)

    # Random hue adjustment
    if hue:
        rd = np.concatenate((np.arange(0.88, 0.99, 0.01), np.arange(1.02, 1.13, 0.01)))
        gr = np.concatenate((np.arange(0.88, 0.99, 0.01), np.arange(1.02, 1.13, 0.01)))
        bl = np.concatenate((np.arange(0.88, 0.99, 0.01), np.arange(1.02, 1.13, 0.01)))
        ird = np.random.permutation(len(rd))[0] # Get a random red hue adjustment from the desired value range (rd)
        igr = np.random.permutation(len(gr))[0] # Get a random green hue adjustment from the desired value range (gr)
        ibl = np.random.permutation(len(bl))[0]  # Get a random blue hue adjustment from the desired value range (bl)

        # Scale red
        imr = 255 - imh[:, :, 0]
        imh[:, :, 0] = 255 - (imr * rd[ird])

        # Scale green
        img = 255 - imh[:, :, 1]
        imh[:, :, 1] = 255 - (img * gr[igr])

        # Scale blue
        imb = 255 - imh[:, :, 2]
        imh[:, :, 2] = 255 - (imb * bl[ibl])

    # Random blurring

    if blr:
        bll = np.ones(50)
        bll[0] = 1.05
        bll[1] = 1.1
        bll[2] = 1.15
        bll[3] = 1.2
        ibl = np.random.randint(len(bll))
        bll = bll[ibl]

        if bll != 1:
            imh = gaussian_filter(imh, sigma=bll)

    # If scaling augmentation was performed, resize images to be correct tilesize
    if rsz:
        szh = imh.shape[0]
        if szh > szz:
            cent = int(np.round(szh / 2))
            sz1 = int((szz - 1) // 2)
            sz2 = int(np.ceil((szz - 1) / 2))
            imh = imh[cent - sz1:cent + sz2, cent - sz1:cent + sz2, :]
            imlabel = imlabel[cent - sz1:cent + sz2, cent - sz1:cent + sz2]
        elif szh < szz:
            tt = szz - szh
            imh = np.pad(imh, ((0, tt), (0, tt), (0, 0)), mode='constant', constant_values=0)
            imlabel = np.pad(imlabel, ((0, tt), (0, tt)), mode='constant', constant_values=0)

    # Remove non-annotated pixels from imH
    tmp = (imlabel != 0)
    tmp = np.dstack((tmp, tmp, tmp))
    imh = imh * tmp

    return imh, imlabel

# Example usage
# if __name__ == "__main__":
#     import os
#     from skimage import io
#     imnm = '00004.tif'
#     pth = r'\\10.99.68.52\Kiemendata\Valentina Matos\LG HG PanIN project\Jaime\Python tests\04_03_2024\training'
#     imh0 = io.imread(os.path.join(os.path.join(pth, 'im'),imnm))
#     imlabel0 = io.imread(os.path.join(os.path.join(pth, 'label'),imnm))
#     outpth = r'\\10.99.68.52\Kiemendata\Valentina Matos\LG HG PanIN project\Jaime\Python tests\04_03_2024\augment_test'
#     [im,imlabel] = augment_annotation(imh0, imlabel0,True,True,True,False,False)
#     cv2.imwrite(os.path.join(os.path.join(outpth,'im'), imnm), im.astype(np.uint8))
#     cv2.imwrite(os.path.join(os.path.join(outpth, 'label'), imnm), imlabel.astype(np.uint8))<|MERGE_RESOLUTION|>--- conflicted
+++ resolved
@@ -36,7 +36,6 @@
         angs = np.arange(0, 360, 5)
         angle = np.random.choice(angs)  # Get a random rotation angle
         height, width = imh.shape[:2]
-<<<<<<< HEAD
         rotation_matrix = cv2.getRotationMatrix2D((width / 2, height / 2), angle, 1)
 
         # Calculate the new bounding box after rotation
@@ -52,15 +51,6 @@
                              flags=cv2.INTER_NEAREST)
         imlabel = cv2.warpAffine(imlabel, rotation_matrix, (new_width, new_height), borderValue=(0, 0, 0),
                                  flags=cv2.INTER_NEAREST)
-=======
-        rotation_matrix = cv2.getRotationMatrix2D((width / 2, height / 2), angs[ii], 1)
-        imh = cv2.warpAffine(imh, rotation_matrix, (width, height), borderValue=(0, 0, 0), flags=cv2.INTER_NEAREST)
-        imlabel = cv2.warpAffine(imlabel, rotation_matrix, (width, height), borderValue=(0, 0, 0),
-                                 flags=cv2.INTER_NEAREST)
-        # This interpolation methods introduce new labels
-        # imh = cv2.warpAffine(imh, rotation_matrix, (width, height), borderValue=(0, 0, 0))
-        # imlabel = cv2.warpAffine(imlabel, rotation_matrix, (width, height), borderValue=(0, 0, 0))
->>>>>>> 6989be79
 
     # Random scaling
     if sc:
