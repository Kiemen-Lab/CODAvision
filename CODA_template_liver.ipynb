{
 "cells": [
  {
   "cell_type": "code",
   "id": "f113d9ee575f3a8c",
   "metadata": {
    "collapsed": true,
    "ExecuteTime": {
     "end_time": "2024-08-27T21:57:40.148304Z",
     "start_time": "2024-08-27T21:57:38.127126Z"
    }
   },
   "source": [
    "import os\n",
    "import numpy as np\n",
    "from save_model_metadata import save_model_metadata\n",
    "from load_annotation_data import load_annotation_data\n",
    "from create_training_tiles import create_training_tiles\n",
    "from train_segmentation_model import train_segmentation_model\n",
    "from classify_images import classify_images\n",
    "from test_segmentation_model import test_segmentation_model\n"
   ],
   "outputs": [],
   "execution_count": 1
  },
  {
   "metadata": {
    "ExecuteTime": {
     "end_time": "2024-08-27T21:57:40.165169Z",
     "start_time": "2024-08-27T21:57:40.149535Z"
    }
   },
   "cell_type": "code",
   "source": [
    "pth = r'\\\\10.99.68.52\\Kiemendata\\Valentina Matos\\tissues for methods paper\\human liver'\n",
    "pthim = os.path.join(pth, '10x')\n",
    "umpix = 1\n",
    "pthtest = os.path.join(pth, 'testing image')\n",
    "pthtestim = os.path.join(pthtest, '10x')\n",
    "nm = 'CODA_python_08_23_2024'\n",
    "\n",
    "WS = [[0, 0, 0, 0, 2, 0, 2], [7, 6], \n",
    "      [1, 2, 3, 4, 5, 6, 7], \n",
    "      [6, 4, 2, 3, 5, 1,7], []]\n",
    "numclass = max(WS[2])\n",
    "sxy = 1024\n",
    "pthDL = os.path.join(pth, nm)\n",
    "nblack = numclass + 1\n",
    "nwhite = WS[1][0]\n",
    "cmap = np.array([[230, 190, 100],\n",
    "                  [65, 155, 210],\n",
    "                  [145, 35, 35],\n",
    "                  [158, 24, 118],\n",
    "                  [30, 50, 50],\n",
    "                  [235, 188, 215],\n",
    "                  [255, 255, 255]])\n",
    "classNames = ['PDAC', 'bile duct', 'vasculature', 'hepatocyte','immune','stroma','whitespace']\n",
    "classCheck = []\n",
    "ntrain = 15\n",
    "nvalidate = np.ceil(ntrain/5)\n",
    "numims = 2"
   ],
   "id": "bd6576b12a7ec3a3",
   "outputs": [],
   "execution_count": 2
  },
  {
   "metadata": {
    "ExecuteTime": {
     "end_time": "2024-08-27T16:08:06.205511Z",
     "start_time": "2024-08-27T16:08:06.080479Z"
    }
   },
   "cell_type": "code",
   "source": [
    "save_model_metadata(pthDL, pthim, WS, nm, umpix, cmap, sxy, classNames, ntrain, nvalidate)"
   ],
   "id": "7fad8a9aad407660",
   "outputs": [
    {
     "name": "stdout",
     "output_type": "stream",
     "text": [
      "Saving model metadata and classification colormap...\n",
      "Net file already exists, updating data...\n",
      "Plotting cmap took 0.0 minutes and 0.01562666893005371 seconds\n",
      "Saving metadata took 0.0 minutes and 0.09389758110046387 seconds\n"
     ]
    },
    {
     "data": {
      "text/plain": [
       "<Figure size 640x480 with 1 Axes>"
      ],
      "image/png": "iVBORw0KGgoAAAANSUhEUgAAAMcAAAGFCAYAAABJ4ucVAAAAOXRFWHRTb2Z0d2FyZQBNYXRwbG90bGliIHZlcnNpb24zLjkuMSwgaHR0cHM6Ly9tYXRwbG90bGliLm9yZy/TGe4hAAAACXBIWXMAAA9hAAAPYQGoP6dpAAA6ZklEQVR4nO3deVxV1d7H8c9GZFAGxVkgUQlnFMESwcB5QAmlVJAUh5ua3TS1tOu10PIxS8O8PbeuQ2JlWGpOZZqpOE9omGYqoihOqMigOALr+cPnnOvpnK2AlAq/9+vF6yVrrb322sfzPXutvTnnaEophRDCjNWjHoAQjysJhxA6JBxC6JBwCKFDwiGEDgmHEDokHELosH7UAxCPr4KCAs6dO4ejoyOapj3q4ZQIpRRXr16ldu3aWFnd/9wg4RC6zp07h7u7+6Mexp8iLS0NNze3+7aRcAhdjo6OAOz7ph8OFWwe8WhKxrXrt/Htu9h4bPcj4RC6DFMphwo2OFYsHeEwKMw0URbkQuiQcAihQ8IhhA4JhxA6JBxC6JBwCKFDwiGEDgmHEDokHELokHAIoUPCIYQOCYcQOiQcQuiQcAihQ8IhhA4JhxA6JBzFoGmayY+VlRWVKlWibdu2zJs3jz9+/HBMTIzZNo6Ojri7u9O5c2diYmJITU0t1L7Pnz+PtbU1mqYxePDgQm2Tm5vLRx99RLt27ahRowY2NjZUrlwZf39/3n77bU6fPl3Uh6BMkHcCPoSBAwcCkJ+fT0pKCtu3b2fbtm1s2LCB+Ph4s/bNmzenRYsWANy8eZP09HR2797N+vXreffddxk1ahTvv/8+Njb677r7+uuvyc/PB2DZsmX8+9//xs7OTrf9jh07CA8P58KFC1SoUIHWrVtTo0YNsrOz2bt3L7t27eKDDz7g+++/p2PHjg/xaJQ+Eo6HEBcXZ/L7+vXr6d69O4sXL6Z///706NHDpD4sLIyYmBiTsry8PBYvXszo0aOJjY0lPT2dRYsW6e7zyy+/BKBWrVqcP3+elStX0rdvX4ttk5KS6NChAzdv3mT8+PFMmjSJihUrGusLCgpYsWIFb775JmfOnCnCkZcNMq0qQZ06deKll14CYMWKFYXaxtramqioKLZt24aDgwNff/01q1atstj20KFDHDhwAHd3d6ZNmwb8Nyx/pJTipZde4ubNm8TExPD++++bBAPAysqK3r17s2/fPvz8/Ap5lGWHhKOE+fj4AHc/+qUoGjZsyOjRowGYPXu2xTaGIERGRhIeHk6FChVYt24dly5dMmu7du1aDh06hJubGxMnTrzvvp2dnWnatGmRxlsWSDhK2NWrVwGwtbUt8rb9+vUD7q4Tbt++bVJXUFBgnG5FRUXh4OBAWFiYcVr2Rz/88AMAL774ItbWMnsuDglHCVJK8f333wPg7e1d5O0bNWqEra0tN27cMLt6tWnTJs6ePUvz5s2Nr/JRUVGA5alVUlISAC1btizyOMRdEo4SkJ+fT3JyMoMHD2bnzp3Y2toyaNCgIvdjZWVF5cqVAcjMzDSpMwTAEAi4u8apXr06e/fu5ejRoybtMzIyAKhWrVqRxyHuknA8BMM9C2tra7y8vIiLi8PR0ZH4+Hjq169frD4N90ju/dCxGzdu8N1332FlZUVkZKSx3NramoiICEB/YS6KTyajD8Fwn8PKygonJyeaNWtG7969ja/+RVVQUGA8Y7i4uBjLV6xYwdWrV+nYsSO1a9c22SYqKoqPP/6YRYsW8e677xpDVaVKFQCLi3VROBKOh/DH+xwP67fffuP27dtUqFABDw8PY7nhrHD06FECAwPNttM0jdTUVLZt20bbtm0BaNGiBdu3b2f//v0mUzFReDKteox88803AAQGBhqvMF28eJH169cDdy8Pb9++3ezHMBW7d2oVEhICwJIlS8jLy/srD6PUkHA8Jo4cOcKsWbMAGDVqlLE8Pj6evLw8XnjhBZRSFn9OnjwJ3A3CrVu3AOjatStNmjThzJkzTJ069b77zsnJ4bfffvtzDuwJJuF4xPLy8li0aBFt27YlNzeXAQMG0L17d2O94WxgWHhb4uHhgb+/P1lZWcZLyZqm8dVXX2FnZ0dMTAxvvfUWubm5JtsppVi1ahV+fn7s3bv3Tzi6J5usOf5CK1asMN6/uHnzJpcuXSIxMZGcnBysrKwYO3as8c9CAH7//Xf27duHk5OTSWAsiYiIYOfOnXz55ZeEh4cDd9cdP//8M+Hh4bz//vvMnj0bf39/4x8eJiYmkp6ejp2dXan9kpqHIeH4Cx04cIADBw4AULFiRSpVqsSzzz5LQEAA0dHR1KlTx6S94azRq1ev+/7lLUCfPn14/fXXWbNmDRkZGcarVQEBARw/fpz//Oc/rF69ml9//ZXMzEwcHBxo0KABw4cPZ+jQoQ/8lqOySFN/fPOBEP8vJycHZ2dnjq4eUGq+vOZq7m0a9PyC7OxsnJyc7ttW1hxC6JBwCKFDwiGEDgmHEDokHELokHAIoUPCIYQOCYcQOiQcQuiQcAihQ8IhhA4JhxA6JBxC6JBwCKFDwiGEDgmHEDrknYDigfKVRr7SHtzwCVCU45BwiAcaljoMa3uHRz2MEpF34xqwsFBtZVolhA4JhxA6JBxC6JBwCKFDwiGEDgmHEDokHELokHAIoUPCIYQOCYcQOiQcQuiQcAihQ8IhhA4JhxA6JBxC6JBwCKFDwiGEDgmHEDoe63CkpqaiaRrBwcGF3iY4OBhN04xfaWzg4eGBpj0+74MuzrGJv9ZjHQ7x53jcXigeV6XuAxa++OILrl+/jqur66MeinjClbpwPPXUU496CKKUeGKmVTk5OYwaNQp3d3fs7Oxo1KgRsbGxFBQUmLTTW3PcT1paGq+++ir169fHzs4OFxcXevTowY4dOx563Glpabz00ktUq1aNChUq4Ovry1dffaXbPjo6Gk3TSEhIsFivaRoeHh4W63bv3k2/fv1wdXXF1taWWrVq0aFDB+bOnQtAQkICmqZx6tQpY1+GH70+y7In4sxx69Yt2rdvT0pKCu3bt+f27dts2LCBMWPGcODAAeLi4ord986dOwkJCSEzM5MGDRoQEhLCpUuXWLduHWvXrmXRokX07du3WH2fPHmSNm3acOHCBerVq0fHjh05e/YsAwYMYOTIkcUesyUff/wxY8aMoaCgAF9fX5577jkuX77Mr7/+yhtvvMHf/vY3atasycCBA1m6dCm5ubkMHDjQuH3VqlVLdDylwRMRjl27duHt7U1ycrLxPzElJYXnnnuOhQsXEhYWRlhYWJH7zcnJITw8nJycHL766iv69+9vrEtMTKRz584MHTqU9u3bU61atSL3/8orr3DhwgUGDx7Mf/7zH6yt7z7cq1evplevXkXuT8+WLVt4/fXXcXBwYPny5XTo0MFYl5eXx08//QRAw4YNiYuLIyEhgdzc3Id6USkLnphp1YwZM0xe3erXr8+kSZMA+OSTT4rV5+eff8758+cZPXq0STAA/Pz8mDRpEteuXbvvNEjPiRMnWLt2LU5OTnz00UfGYAD07NmTF154oVhjtuT9999HKcXEiRNNggFgbW1N9+7dS2xfZckTEQ4XFxc6depkVh4REQHAjh07zNYehWF4Re3du7fF+rZt2wKwZ8+eIve9bds2ALp27Yqzs7NZvWHsDysvL8+4Pnn55ZdLpE9x1xMxrapTp47FcmdnZypVqkRWVhaZmZlUqVKlSP0aFu0BAQH3bXf58uUi9Qtw7tw5QH/sJbUAzsjI4MaNG7i4uFC5cuUS6VPc9USE489iONu88MILVKxYUbddw4YN/6oh3Vdxzo6i+J6IcJw+fdpieU5ODllZWdjb21OpUqUi9+vm5sbRo0eZMGECvr6+DzlKU7Vq1QIwXjb9I71yGxsbAK5du2ZWl5aWZlZWtWpV7O3tuXLlCllZWcV6HIRlT8SaIyMjgw0bNpiVL168GAB/f3/KlStX5H4N65jly5c/3AAtCAwMBGDt2rXk5OSY1RvG/keGUB07dsysbv369WZl5cqVM/591pw5cwo1NkMA8/LyCtW+rHoiwgEwbtw4MjIyjL+fPHmSKVOmABT7nsGwYcOoXr06H3zwAXPmzDGbtuTl5bFu3ToOHTpU5L7r169P586dycnJYezYseTn5xvr1qxZw5IlSyxuFxQUBMCnn35qcrxJSUm8/fbbFrcZP348mqYxdepUNm3aZHYMa9asMSmrXbs2AEePHi3ycZUlT0Q4WrdujZWVFZ6enoSHhxMaGkrTpk05e/YsUVFRulebHqRSpUqsXLkSZ2dnhg0bhoeHB927d6d///506NCBatWq0bVrV44fP16s/j/99FNq1KjBvHnzaNCgAREREQQFBdGjRw+GDRtmcZt27doRFBTE8ePHady4Mb179+a5557j2WefNbvcbBAUFMQHH3zA1atXad++Pa1atSIyMpLOnTvj6upKZGSkSfvQ0FAAOnToQEREBEOHDmXChAnFOsbS7IkIh62tLRs3biQyMpJdu3axbt063N3dmTFjxkPfyGrdujUHDx7kzTffxMnJic2bN7NixQpOnTpFUFAQcXFxdOzYsVh916tXj927dxMZGUlWVhYrVqwgJyeHBQsWMG7cOIvbaJrGypUrGT58OJqmsWbNGq5cucLHH3/Mhx9+qLuvcePGsXnzZnr16sXp06dZunQphw4dolmzZsycOdOk7WuvvcY///lPHBwcWLZsGfPnz9ed5pVlmlJKPepBiMdTTk4Ozs7OtJ29o1R97dnW19qQnZ2Nk5PTfds+EWcOIR4FCYcQOp6I+xyPg23btjFv3rxCtS3uH0KKx4uEo5COHz/OwoWF+4peDw8PCUcpIOEopOjoaKKjox/1MMRfSNYcQuiQcAihQ8IhhA4JhxA6JBxC6JBwCKFDwiGEDgmHEDokHELokHAIoUPCIYQO+dsq8UDWt25gbVVKXkdv3Sh0UwmHeKCu/x6KXSkJx82CAjY9uBkg0yohdEk4hNAh4RBCh4RDCB0SDiF0SDiE0CHhEEKHhEMIHRIOIXRIOITQIeEQQoeEQwgdEg4hdEg4hNAh4RBCh4RDCB0SDiF0SDiE0CHheIC4uDg0TSMmJuZRD0X8xSQcfyEPDw80TXvUwxCFJOEQQoeEQwgdRQrH/v370TSNZ599VrfNv/71LzRNY8yYMcDdL5qMiYnB39+fmjVrYmNjg5ubGwMGDODYsWMW+zh16hQjRozAy8uLChUq4OLiQpMmTRg2bBhHjx41a5+WlsZrr72Gl5cX9vb2uLi44Ofnx+TJk8nJyTG2Cw4ORtM0UlNTzfpITU1F0zSCg4ML9VicP3+eDz74gKCgIFxdXbGxsaFmzZr07t2bvXv3mrRNSEhA0zROnToFgKZpxh8PDw9ju/tNuwx9/PF7CaOjo9E0jYSEBNatW0e7du2oVKkSmqaRlZVlbLd27VpCQkKoVq0atra21KtXjzFjxpCRkVGo4y2LihSOli1b0rBhQ/bs2UNKSorFNosWLQIgKioKgHnz5jFlyhRyc3Np1aoVoaGhODk58eWXX9KqVSt+/fVXk+3T0tJo2bIln332GQDdu3cnKCgIW1tb5s6dy86dO03ab926FW9vb/71r39x584devbsSUBAANnZ2cTExHDixImiHGKhrVy5kvHjx5Oeno63tze9evWidu3aLF++nICAAH766Sdj25o1azJw4EAqVqwIwMCBA40/L7zwQomM5+uvv6Zbt27k5ubSrVs3WrVqZQzahAkT6NatGz///DMNGjQgNDQUa2trYmNjefbZZ0lPTy+RMZQ2Rf5Qt/79+zNp0iS+/vprJk2aZFKXkpLC7t27adiwIS1btgTufif3sGHDqFu3rknbBQsWMHjwYEaPHs3GjRuN5fPmzePKlSu8+uqr/Otf/zLZ5vTp09y5c8f4+5UrVwgPDycrK4sPP/yQMWPGYHXPh4/t3LmT2rVrF/UQCyUgIIBDhw7RpEkTk/J169YRGhrKK6+8QnJyMpqm0bBhQ+Li4khISCA3N5e4uLgSH8/cuXNZvHgxffv2NSlfsmQJ06dPp2nTpixfvhxPT08AlFLExMQwZcoURo0axeLFi0t8TE+6Iq85+vfvD9x9pfojw1nD0AagdevWZsEAGDRoEAEBASQkJJCdnW0sv3TpEgAdO3Y02+app56ifv36xt/nzZvHpUuX6Nq1K+PGjTMJBoC/vz/Vq1cvyuEVWrNmzcyCAdClSxdefPFFUlJSOHTo0J+yb0tCQkLMggEwdepUAOLj443BAIyXp1u0aMHSpUu5fPnyXzbWJ0WRzxx169alTZs27Nixg/379xvPEGA5HADXrl1j9erVJCUlceXKFeOr//nz51FKkZKSYuzH19cXgH/84x+UK1eOjh07YmdnZ3EsP//8MwDDhg0r6mGUiFu3brF27Vr27NnDpUuXuH37NgAHDx4EIDk5mWbNmv0lYwkNDTUru3jxIgcOHODpp5+madOmZvWaphEQEEBSUhL79u2jS5cuf8VQnxjF+qzc/v37s2PHDhYtWmR8UicmJnLs2DHatGljcqbYuHEj/fr1M54RLLl69arx39HR0fz00098++239OzZEzs7O1q1akXXrl0ZPHgwNWvWNLZNS0sDMDmb/FUOHjxIaGioxcW9wb3H9Wd76qmnzMoMYzNM7+5HzhzminUpt2/fvpQvX57FixdTUFAAWD5rXLt2jT59+nD58mXefvttDh8+TG5uLgUFBSiliIiIAO7Ofw3KlSvHN998w/79+3nnnXdo1aoVu3fvZuLEiXh5ebFjx45iH+z9GI6jMJRS9OnTh9TUVIYPH05SUhI5OTnG43rrrbeM7f6q8Vk6uxq2MVwQuN9PnTp1SmyspUWxzhxVqlShS5cufP/99yQkJBAUFMTixYspX768ybx369atZGRk8MILLzB58mSzfu53JcnHxwcfHx9iYmLIyckhJiaG2NhYRo8ezZ49ewBwd3fnyJEjpKSkFGr6YmNjA9wN7R8ZzkKFceTIEY4cOYKfnx+ffvqpWX1xr5DdOz4HB4dij8/Azc0NgKpVq/4pFwFKu2LfBLx3Yb5x40YuXLhAly5dqFKlirFNZmYm8N//pHsdP36c/fv3F2pfTk5OTJs2DU3TTBa5hkX7nDlzCtVPrVq1ACzeX1m/fn2h+oD7H1dmZqZuX4Ynf15e3p86PgM3NzcaNmzI4cOHde8pCX3FDsfzzz+Po6Mjy5Yt4/PPPwfMF+JeXl4AfPfddyZrjqysLIYMGWJyWdbgyy+/tHiV58cff0Qphbu7u7Fs6NChVK1alR9//JFZs2aZTWN27drFxYsXjb8HBQUBMHPmTK5fv24s37hxI7NmzSrsoePp6YmVlRUbN24kOTnZWH7z5k2GDx/OlStXLG5nuKxs6UbmveObNm0a+fn5xvL4+Hji4+MLPb57TZo0iYKCAsLDw0lKSjKrz8jIYO7cucXqu7Qrdjjs7e3p1asXWVlZLF68GEdHR55//nmTNn5+fnTq1InTp0/j5eVFr1696NWrF3Xr1uXcuXNm7QGWLVtGs2bN8PT0pFevXkRGRuLv70/v3r2xsrLivffeM7Z1cXFhyZIlODo68vrrr1O/fn369u1LaGgoTz/9NP7+/pw7d87YPiIiggYNGrBjxw4aNWrECy+8QOvWrenUqRMjRowo9LFXr16dIUOGkJOTQ/PmzenRowcvvvgiHh4ebNy40ewutoHhilKHDh2IiIhg6NChTJgwwVg/cuRIqlWrxtKlS2ncuDEvvvgiLVq04KWXXmLUqFGFHt+9IiMj+cc//sGhQ4fw9fXF19eXPn368OKLL9KyZUtq1KjBG2+8Uay+S7uH+tuqe88UvXr1wt7e3qzNypUrmThxItWqVePHH39k37599OvXj127dlGpUiWz9mPGjGHkyJE4OjqydetWli9fzsWLF+nbty+7d+/mxRdfNGkfHBzMgQMHGD58OEopVqxYwfbt23F2dmbKlCkmV7Ls7e3ZsGEDERERXL16lTVr1pCfn88333zDyJEji3Tsn376KTNnzqRu3bps2LCBrVu30rFjRxITE3UXt6+99hr//Oc/cXBwYNmyZcyfP9/k5luNGjXYsmULPXr04Pz58/z44484Ozuzfv16i5dqC2vq1Kls3ryZ8PBwLly4wIoVK9i0aRP5+fmMGDGCVatWFbvv0kxTJXlJRZQqOTk5ODs7M71u3VL1tWfjT54kOzsbJyen+7YtHUcsxJ9AwiGEDgmHEDokHELokHAIoUPCIYQOCYcQOiQcQuiQcAihQ8IhhA4JhxA6JBxC6JBwCKFDwiGEDgmHEDokHELoKNanj4gypsAOjXKPehQloyD/wW3+n4RDPJDDjc7YW9k+6mGUiHIFt4DfC9VWplVC6JBwCKFDwiGEDgmHEDokHELokHAIoUPCIYQOCYcQOiQcQuiQcAihQ8IhhA4JhxA6JBxC6JBwCKFDwiGEDgmHEDokHELokHAIoeOhw5GamoqmaQQHB5fAcIR4fMiZ4x5PYtDj4uLQNI2YmJhHPZRSR8IhhA4JhxA6SjQcN27cYMKECdSpUwdbW1s8PT2ZPn06SimztleuXOGtt96icePG2Nvb4+zsTPv27fn+++/N2t473cnJyWHUqFG4u7tjZ2dHo0aNiI2NpaCgwGy7pKQk3nzzTXx9falWrRq2trbUq1ePV155hXPnzpm0jYmJoW7dugBs3rwZTdOMP9HR0SZtDx8+TP/+/alVqxY2Nja4uroyYMAAjh49qvvY/P777wwZMgQPDw9sbW2pXr06AQEBzJgxg7y8PACaNm2Kpmm6/aSlpVGuXDnq1q2LUorg4GAGDRoEwOTJk03GHBcXZ7b/6Oho3N3dsbW1pUaNGvTr14/ffvtNd8xlXYmF4/bt23Tu3Jm5c+fi5+dHu3btOHv2LBMmTGDSpEkmbY8dO0aLFi14//33uXHjBl26dMHPz4/du3fTs2dPZsyYYXEft27don379nzxxRc888wzdOrUiVOnTjFmzBgGDx5s1v79998nNjYWgMDAQLp3745Sik8//RQ/Pz+TgLRo0YLw8HAAatSowcCBA40/gYGBxnYbNmzAz8+Pr7/+mlq1ahEeHk716tX58ssv8fPzY+vWrWbjWLJkCT4+Pnz++edUqFCBXr164evrS1paGm+88QbXrl0DYNiwYQDMmzfP4vF//vnnFBQUMHToUDRNo2vXrgQEBADQvHlzkzF7enoat1uxYgU+Pj4sXLiQqlWrEhoaSt26dfn222955pln2LJli8X9lXWasvSyXgSpqanGV9ygoCBWrVqFk5MTAImJibRu3RpbW1vS09NxcHAgPz8fHx8fDh48yAcffMDYsWOxsrqb0ePHj9O5c2dOnz5NUlISTZs2NduHt7c3GzZsoGrVqgCkpKTw3HPPce7cOZYvX05YWJhxbJs2baJx48bUqFHDWFZQUMB7773HO++8w6BBg/j888/NjiUoKIiEhASzY83NzaV+/fqkp6fzySefMHLkSGNdbGwsY8aMwc3NjeTkZOzs7ABITk7G29ubvLw8Fi5cSGRkpHEbpRTr168nKCgIW1tbsrOzqV27NhUrVuTMmTPY2NiYjLtu3bqcPXuW06dPU7t2beDugnzQoEG88847FhflqampxjPS8uXL6dixo7Fu7dq1hIaGUrNmTY4fP26yP4CcnBycnZ353+qjSs2Hut0ouMXIix+TnZ1tfJ7qKbEzh5WVFf/5z39Mdujn50e3bt24fv06iYmJAKxevZqDBw8SHh7OG2+8YQwGgKenJzNnziQ/P5+5c+da3M+MGTOMwQCoX7++8cz0ySefmLRt166dSTAM43z77bdxdXVl1apVRTrGb7/9lvT0dPz9/U2CAfD666/j6+vLmTNnWLZsmbE8NjaWmzdvMnToUJNgAGiaRufOnbG1vfvEc3Z2pl+/fly6dImVK1eatP3pp584ffo0ISEhxmAUxqxZs8jNzWXatGkmwQDo2rUrI0aMIC0tjR9++KHQfZYVJRaOOnXq0KBBA7NyLy8vAM6fPw/c/U8G6N27t8V+2rZtC8CePXvM6lxcXOjUqZNZeUREBAA7duwwW3tkZGSwYMECxo4dy5AhQ4iOjiY6Opo7d+6QkZHBlStXCnuIxilT//79LdZHRUWZtAP4+eefgf9OmR5k+PDhAGYvDobfX3755UKPFx7u8S7rSuyzct3c3CyWOzo6AnfXC3D3NA93n2B6TzKAy5cvm5XVqVPHYltnZ2cqVapEVlYWmZmZVKlSBYD4+Hhefvll45zekqtXr+Li4qJbfy/DGsXDw8NivaH87NmzxrK0tDTg7hmuMFq1akXLli35+eefOXnyJHXr1iU9PZ3Vq1fj5uZG165dC9WPgeHxdnV1vW87S493WVdi4bh3enQ/hlf2rl27mk157nXv1Kk4Tp06ZbzKNGvWLEJCQnB1dcXe3h6ANm3asHPnTotX0opL07QS6Wf48OG8/PLLzJ8/n/fee4+FCxdy584dBg8eTLlyRfu0c8PjPXDgwPu2e/bZZ4s93tLqL/+UdcMZZujQocarQ4V1+vRpi+U5OTlkZWVhb29PpUqVAFizZg23b99m3LhxjBo1ymybEydOFG3gYJzrnzp1ymK9pVdpd3d3kpOTSUlJoUWLFoXaT2RkJOPGjWPBggXExMQwb948rKysGDJkSJHH7ObmRkpKCjNnzjSeUUXh/OU3AQ1rhuXLlxd524yMDDZs2GBWvnjxYgD8/f2Nr6yZmZmA5eneli1bSE9PNys3XK0x3Hf4I8P8PD4+3mL9V199ZdIOMC6C58yZY3EbSypWrEhUVBTnzp3jzTffJDk5mS5duvDUU08VecwP83iXdX95OMLDw2ncuDGLFi3i3XffNa5FDJRSbN++ne3bt1vcfty4cWRkZBh/P3nyJFOmTAEwuYJkuBDw1VdfkZubayw/e/ascdH7R1WrVqV8+fKkpKSQn2/+JSd9+vShRo0abNu2zezJPnv2bBITE3F1dTU5I44ePRo7Ozvmzp3LN998Y3as69evN3sM4L8Lc8N9mr/97W8Wx2w4m+ndOBw7diz29vaMGzeO7777zqz+1q1bLF26lDNnzljcviz7y6dV1tbWrFixgi5duvD222/zySef4O3tTfXq1bl8+TJJSUlcvHiR2NhY4w0ug9atW3P79m08PT1p3749d+7cYcOGDVy/fp2oqCiTKzKhoaE0adKExMREPD09CQgI4ObNm2zatIkWLVrQpk0bduzYYdK/jY0NXbt2ZfXq1TRv3pyWLVtiY2NDQEAAgwYNomLFiixatIiePXsybNgw5syZg5eXF0eOHOGXX37BwcGB+Ph44z0OuBvSBQsWMGDAAPr168eUKVPw9vYmOzubQ4cOkZaWRmZmpvFyrkGzZs2MY6xZsyY9e/a0+Hi2bt2a6tWrs3TpUoKDg6lXrx5WVlYMHjyYNm3a4OnpSXx8PJGRkYSHh+Pp6UmjRo2oWLEiZ8+eZf/+/eTm5vLLL7/oXlQpqx7J31Y9/fTT/PLLL7z33nu4ubmxa9cuvvvuO44dO4aPjw//+7//a7wsei9bW1s2btxIZGQku3btYt26dbi7uzNjxgyzP5ewsbFh69atjBgxAjs7O77//nt+//13/v73v7N+/XrKly9vcWzz5s3jpZdeIiMjg6+//pr58+ezefNmY32HDh3Yu3cvERERnDlzhqVLl3LhwgWioqJITEw0mVIZ9OvXj8TERKKiosjOzmbZsmXs27ePp556ipkzZ+Lg4GBxLO3btwdg0KBBWFtbfh2zs7Pjhx9+oFOnTiQlJREXF8f8+fM5duyYsc3zzz/Pr7/+yiuvvIKmaaxfv54ffviBixcv0rNnT7799lsaN25ssf+y7KHvkP8VHnTnujRSStGoUSOOHTvG8ePHqVev3l8+BrlDLh5LS5cu5ejRo3Tv3v2RBEPIF2Y+doYOHUpWVhbff/895cqVY/LkyY96SGWWhOMxM3/+fKytrXn66aeZMmUKvr6+j3pIZdYTEQ4PD48SvZP9OCsrx/kkkDWHEDokHELokHAIoUPCIYQOCYcQOiQcQuiQcAihQ8IhhA4JhxA6JBxC6JBwCKFDwiGEjifiDw/Fo3XR+hp2Vrcf9TBKxM2Cwh+HhEM80PxqiVgV8fOyHlcF+flw7sHtQKZVQuiScAihQ8IhhA4JhxA6JBxC6JBwCKFDwiGEDgmHEDokHELokHAIoUPCIYQOCYcQOiQcQuiQcAihQ8IhhA4JhxA6JBxC6JBwCKHjiQ+Hpml4eHg86mGIUuiJD4cQf5Yn/gMWfv/9d93vFBfiYTzx4WjYsOGjHoIopZ74aZWlNUdCQgKaphEdHc3FixcZMmQINWvWpGLFigQGBrJjxw5j288++wxvb2/s7e1xd3cnJiaGgoIC3f3k5eXx7rvv4unpib29PY0aNWLBggXGdhs3bqRdu3Y4OTlRuXJlBgwYQEZGhll/Hh4eaJpm8ZjuHf+9oqOj0TSNhIQEtmzZQvv27XF0dMTJyYmQkBAOHz6s+zitXbuWkJAQqlWrhq2tLfXq1WPMmDEWxybueuLDcT+ZmZn4+/uzYcMGgoODadasGdu3b6dTp0789ttvjBo1ijFjxuDu7k7Hjh3Jzs5m8uTJTJo0SbfPPn36MHPmTJo1a8Zzzz3HyZMnGTx4MAsWLGDp0qV06dKFvLw8unTpQsWKFfnyyy8JCwsr0W+JXb16Ne3bt+f69et0796dWrVqsWbNGp577jkuXLhg1n7ChAl069aNn3/+mQYNGhAaGoq1tTWxsbE8++yzpKenl9jYSpMnflp1P6tWrSIqKorPP//cuC6JiYlh8uTJ9OnTh6ysLA4ePEj9+vUBOHz4MD4+PsyaNYu33noLBwcHk/5OnTqFo6MjycnJVKtWDYBNmzbRvn17Jk6cyO3bt1mxYgUhISEA5OTk0KZNG7Zt20ZCQgLt2rUrkeOaNWsWy5YtIywsDID8/Hz69u3LsmXL+Pe//82UKVOMbZcsWcL06dNp2rQpy5cvx9PTE7j7lc4xMTFMmTKFUaNGsXjx4hIZW2lSqs8cTk5OzJ4922TB/vrrr6NpGocPH2bKlCnGYAA0btyYkJAQrl+/TmJiosU+Z82aZQwGQLt27fDx8eH8+fN069bNGAzD/l9++WUANm/eXGLHFRERYQwGQLly5XjrrbcA2LJli0nbqVOnAhAfH28MBtydJsbExNCiRQuWLl3K5cuXS2x8pUWpDoefnx+VK1c2KXN2dsbFxQWAzp07m21Tr149AM6fP29WV758eYKDg3W3KWp/xWVpP15eXmb7uXjxIgcOHODpp5+madOmZttomkZAQAD5+fns27evxMZXWpTqaZWrq6vFcgcHBzIyMizWG6ZSt27dMqurWbMm5Sx8Zqxhm6L2V1xubm5mZY6Ojmb7SU1NBSA5OVl38W8gZw5zpTocVlb3PzE+qP7P7k+PpatlxdmPoZ+aNWvSpUuX+7atU6dO4QZXhpTqcDzObGxsALh27ZrZwj8tLa1E9mE4w1StWpW4uLgS6bMsKdVrjsdZrVq1ADh27JhZ3fr160tkH25ubjRs2JDDhw9b3I+4PwnHIxIUFATAtGnTyM/PN5bHx8cTHx9fYvuZNGkSBQUFhIeHk5SUZFafkZHB3LlzS2x/pYlMqx6RkSNH8tlnn7F06VIaN26Mt7c3ycnJHDp0iFGjRhEbG1si+4mMjOS3337jf/7nf/D19aVFixbUr18fpRQpKSn8+uuvODg48Le//a1E9leayJnjEalRowZbtmyhR48enD9/nh9//BFnZ2fWr19PaGhoie5r6tSpbN68mfDwcC5cuMCKFSvYtGkT+fn5jBgxglWrVpXo/koLTZXk3zWIUiUnJwdnZ2fcmjcvVV97dubAAbKzs3FycrpvWzlzCKFDwiGEDgmHEDokHELokHAIoUPCIYQOCYcQOiQcQuiQcAihQ8IhhA4JhxA6JBxC6JBwCKFDwiGEDgmHEDokHELokLfJigdqWbcB5cvbPOphlIg7d25z5sCBQrWVdwIKXYZ3Ap5YuRfHig4P3uAJcDX3GvWebyXvBBTiYUg4hNAh4RBCh4RDCB0SDiF0SDiE0CHhEEKHhEMIHRIOIXRIOITQIeEQQoeEQwgdEg4hdEg4hNAh4RBCh4RDCB0SDiF0SDiE0CHh0JGQkICmaURHRz/qoYhHRMIhhA4JhxA6ymQ4Dh06RFRUFPXq1cPOzo5q1arRokULRo8ezfnz54mOjqZdu3YALFy4EE3TjD8xMTEApKamomkawcHB5OTkMGbMGOrWrUv58uUZPXq0cV+HDx+mf//+1KpVCxsbG1xdXRkwYABHjx41G9e9U7mLFy8yZMgQatasScWKFQkMDGTHjh3Gtp999hne3t7Y29vj7u5OTEwMBQUFZn1u3bqVV199FW9vbypXroy9vT0NGzZkwoQJZGVllejjWtqUuc+t2rdvH4GBgdy8eRNvb2+ef/55rl+/zokTJ/j4448JCwsjMDCQCxcusG7dOurXr09gYKBx+xYtWpj0d+PGDYKCgjh16hRBQUG0bNmSypUrA7BhwwZ69uzJjRs38PHxITg4mCNHjvDll1+yfPly1qxZQ9u2bc3GmJmZib+/P/n5+QQHB5Oamsr27dvp1KkTe/bsYc6cOcydO5d27dpRp04dNm/ezOTJk7lz5w5Tp0416euNN97gwIEDeHt706FDB27evMn+/fuZPn0633//Pbt27cLBoXR87E5JK3PhmD17Njdv3mTGjBmMHTvWpO7IkSM4OzsTHByMp6cn69atIzAwkLi4ON3+9uzZg7+/PydOnKBSpUrG8tzcXPr378+NGzf45JNPGDlypLEuNjaWMWPGEBkZSXJyMnZ2diZ9rlq1iqioKD7//HPKly8PQExMDJMnT6ZPnz5kZWVx8OBB6tevD9w9O/n4+DBr1izeeustkyf7O++8Q5s2bXB2djaW3bp1i9dee405c+bw0Ucf8fbbbxf5cSwLyty06tKlSwB07NjRrK5hw4bUqlWryH3Onj3bJBgA3377Lenp6fj7+5sEA+D111/H19eXM2fOsGzZMrP+nJycmD17tjEYhm00TePw4cNMmTLFGAyAxo0bExISwvXr10lMTDTpq1u3bibBALC1tWXWrFlYW1uzcuXKIh9vWVHmzhy+vr78+OOPjBw5kvfee4/AwECsrYv/MNSqVQs/Pz+z8q1btwLQv39/i9tFRUWxb98+tm7datbGz8/PODUzcHZ2xsXFhYyMDDp37mzWX7169QA4f/68Wd3Zs2dZvXo1R44cIScnx7g2sbGxITk5uRBHWTaVuXC88cYbbNu2jYSEBNq1a4eDgwP+/v6EhIQQHR1t9ir7IE899ZTF8nPnzgHg4eFhsd5QfvbsWbM6V1dXi9s4ODiQkZFhsd4wlbp165ZJ+UcffcSECRO4c+eOxT6FvjI3rXJycmLjxo1s3bqVN998k8aNG7Nx40ZGjx5NgwYNivxK+sf1QmFpmqZbZ2V1//+WB9Ub7Nq1i7Fjx1KhQgXi4uJITU3l5s2bKKVQShVrClmWlLlwwN0nZmBgINOnT2f37t2cO3eOiIgI0tPTmThxYonso3bt2gCcOnXKYn1qaiqgf5YoCcuXLwdg6tSpDBw4kDp16mBrawvcvcp24cKFP23fpUGZDMcfVa9e3Xj/4tChQ8Dd+ThAXl5esfo0XKKNj4+3WP/VV1+ZtPszZGZmAuDm5mZWt2TJEuQD9u+vzIXjs88+4+TJk2bla9asAcDd3R347yu/pZt1hdGnTx9q1KjBtm3bmDNnjknd7NmzSUxMxNXVlfDw8GL1XxheXl4AzJ8/32TNcfjwYcaPH/+n7be0KHML8s8++4wRI0bQuHFjGjVqhLW1NUeOHOHAgQPY2dkZr/l7eHjg7e1NYmIizzzzDE2aNKFcuXKEhoYSGhr6wP1UrFiRRYsW0bNnT4YNG8acOXPw8vLiyJEj/PLLLzg4OBAfH1/sNUthDBo0iJkzZ7J69WoaNGhAq1atuHLlCps3byYsLIw9e/boTvtEGTxzvPvuuwwePBhN09iwYQOrV6/mxo0bDB06lKSkJAICAoxtly1bRlhYGCdOnOCLL75g/vz57N+/v9D76tChA3v37iUiIoIzZ86wdOlSLly4QFRUFImJiX/qlAqgSpUq7N27l8jISG7fvs2qVas4e/Ys7777ru50T/yXfLOT0CXf7CSEsEjCIYQOCYcQOiQcQuiQcAihQ8IhhA4JhxA6JBxC6JBwCKFDwiGEDgmHEDokHELokHAIoUPCIYQOCYcQOiQcQuiQcAiho8y9h1wUnU11R2wdHB/1MErErWv6nxf2RxIO8UCOjWvh+IC3lD4pVE5OodvKtEoIHRIOIXRIOITQIeEQQoeEQwgdEg4hdEg4hNAh4RBCh4RDCB0SDiF0SDiE0CHhEEKHhEMIHRIOIXRIOITQIeEQQoeEQwgdjzwcmqbh4eFRpG2Cg4PRNI3U1NQ/ZUxCwGMQjpJUnKAJoeeJfA/5F198wfXr13F1dX3UQxGl2BMZjqeeeupRD0GUAcWeVt28eRM7OzuL05iwsDA0TSMwMNCszs/PDysrKy5dumRSnp+fz/Tp0/Hy8sLW1hZ3d3fGjx/PrVu3zPr445ojLi4OTbv7kSunTp1C0zTjT3BwsMm2169fZ9q0afj4+ODg4ICDgwOtW7dm4cKFFo/z1KlTjBgxAi8vLypUqICLiwtNmjRh2LBhHD161NguNTXVuL+cnBxGjRqFu7s7dnZ2NGrUiNjYWAoKCsz6T0pK4s0338TX15dq1apha2tLvXr1eOWVVzh37pzFMQGkpaXx2muv4eXlhb29PS4uLvj5+TF58mRy/vAJG0op4uPjad++PZUrVzaOKSYmhuvXr+vuo8xTD+G5555TgDp58qSxLD8/X1WuXFkBysbGRuXm5hrrsrKylJWVlWrSpImxDFB16tRRffr0UQ4ODqpHjx6qR48eytnZWQGqf//+ZvsNCgoy2e/WrVvVwIEDFaAqVqyoBg4caPyZNm2acbv09HTl7e2tAFWzZk3VvXt31a1bN+O+Xn31VZP9nD59Wrm4uChAPf300yo8PFyFhYUpHx8fpWmaWrBggbHtyZMnFaBat26tfH19VaVKlVTv3r1Vjx49lL29vQLUwIEDzY6lb9++ytraWrVs2VKFhYWpsLAw5eHhoQBVq1YtdfbsWbNttmzZoipVqqQA5eHhoV588UXVo0cP5enpqQD1yy+/mPx/REREKEA5ODio4OBg1atXL+Xu7q4A9cwzz6jr169b/P/Nzs5WgMrOzrZY/yQqyjE9VDjefvttBZg8Sfbv368A1aRJEwWo9evXG+tWrVqlADVy5Mj/DgAUoBo1aqTOnz9vLD9x4oTxCXD8+HGT/f4xHPf2VadOHd3xdu/eXQFq1KhR6ubNm8byCxcuKD8/PwWoH3/80ez4/hgapZQ6deqUybgM4QCUt7e3unTpkrHu+PHjqnbt2gpQy5cvN+ln48aN6sKFCyZl+fn5avLkyQpQgwYNMqnLyMhQ1apVU4D68MMPVX5+vkn9jh07VHp6uvH3Dz74QAEqODjY5PG9deuWGjJkiALU+PHjLT5eEo6HsHHjRrNXxI8++kgB6ptvvlGAmjhxorFuzJgxClDffvvtfwfw/0+oe0Nk8Oqrr5qFT6niheOXX35RgGrVqpXZE0qp/4Y6NDTUWDZixAgFqBUrVtznUbjr3nD89NNPZvWffvqpAlSHDh0e2JeBq6urqlKliknZ9OnTFaC6du36wO3v3LmjqlatqipWrGgWQKWUun79uqpZs6aqXLmyxcekrIfjoRbkrVu3xtbWloSEBGNZQkICjo6OhIeHU6dOHbM6wGwdUL58edq1a2fWv5eXFwDnz59/mGEC8NNPPwF310NWVuZLLcMaZM+ePcYyX19fAP7xj39Qrlw5OnbsiJ2d3X334+LiQqdOnczKIyIiGDFiBDt27KCgoMBkDBkZGaxatYpDhw6RlZVFfn4+AHfu3CEjI4MrV67g4uICwM8//wzAsGHDHnjM+/fv5/Lly3Tq1IkaNWqY1dvb2+Pr68sPP/xAcnIyDRo0eGCfZcrDJrFt27bGV3HDeqN79+5KKaUGDhxoXHcY1huNGzc22R5Q7u7uFvtesGCBAtQ777xjUl6cM4fhLPCgH2tra+M2eXl5qk+fPsY6Ozs71bZtWzV16lSTKYpS/z1z+Pj46D5Whmni5cuXjWVff/21cnBwuO+YUlNTje0bNmyoAPXrr7/q7sfAcPYuzM+2bdvMtpczx0MKDg5m69atJCQk0Lx5czIzM41nhuDgYBYuXMiOHTu4ceMGBQUFBAUFmfVh6ZW8pBmuFAUGBlK/fv1CbVOuXDm++eYbJkyYwMqVK9m4cSO7d+9m69atvP/++6xdu5Y2bdoUe0ynTp0iOjoagFmzZhESEoKrqyv29vYAtGnThp07d6KUKlb/hmP29PQkICDgvm2rVKlSrH2UZg8djqCgIN59910SEhLIzMwEMAkH3J1O3bhxw6Tsr+bm5gbcnVaNHTu2SNv6+Pjg4+NDTEwMOTk5xMTEEBsby+jRo02mYQCnT5+22EdOTg5ZWVnY29tTqVIlANasWcPt27cZN24co0aNMtvmxIkTZmXu7u4cOXKElJQUmjVrdt9xG465YcOGxMXFFeJIxb0e+iW7TZs22NjYkJCQQEJCAk5OTrRs2RIADw8P47rDsN6wdOYoKeXLlycvL89inWEdsHz58ofah5OTE9OmTUPTNA4dOmRWn5GRwYYNG8zKFy9eDIC/vz/lypUDML6YGJ7E99qyZQvp6elm5R07dgRgzpw5Dxxrq1atcHZ2ZvPmzVy5cuWB7cUflMQ8LjAw0DgnDwkJMakbOHCgKl++vLKyslINGzY025b7rBOKuuaoU6eOsra2VpmZmRb769SpkwLUK6+8YnHOmZSUZHIp94svvlAHDx40a7d8+XIFKC8vL2PZvVerWrRoYbKuOHHihHJ1dVWAWrZsmbF8yZIlClB+fn7q2rVrxvIzZ86oRo0aGfu79zgzMjJU1apVFaBiY2NVQUGBydh27txpcil36tSpClBBQUEqJSXF7FjOnDmjvvjiC4uPV1lfc5RIOCZOnGj8j/zwww9N6gxPcEANHz7cfAAlGI6///3vClB169ZV/fv3V0OGDFEffPCBsT49PV35+PgoQFWqVEkFBweryMhIFRISYrwpNmrUKGP7559/XgGqfv36KiwsTEVERKjWrVsrTdOUlZWVySXpe28CtmzZ0ngTsGfPnqpChQoKUFFRUSbjvXXrlvF+UM2aNVV4eLgKCQlRFSpUUG3atFFt2rSxeJybNm1Sjo6OxmPt06eP6tmzp+5NwJdeeknB3Zuyzz77rOrXr5/q3bu3atKkidI0TTVv3tzi4y/hKAHr1683BmDv3r0mdfe+oi5evNh8ACUYjmvXrqlXX31Vubu7K2tra+Mr5r1u3LihZs+erdq0aaOcnZ2VjY2Ncnd3V0FBQerDDz9UaWlpxrabN29WI0eOVC1atFBVqlRRdnZ2ql69eqpfv366xxkUFKSysrLUK6+8omrXrq1sbGxUgwYN1IwZM1ReXp7ZMV65ckWNGDFCeXh4KFtbW1WvXj01fvx4lZubq3ucSt09Gw0fPlx5eHgoGxsb5eLionx9fdWUKVNUTk6OWfuVK1eqkJAQVb16dVW+fHlVvXp15evrq9588021b98+i49/WQ+HplQxL4UIE6mpqdStW5egoCCTeztPspycHJydncnOzsaplHyzU1GOqVS9n0OIkiThEEKHhEMIHU/km50eRx4eHsW+ky0eT3LmEEKHhEMIHRIOIXRIOITQIeEQQoeEQwgdEg4hdEg4hNAh4RBCh4RDCB0SDiF0SDiE0CF/eCh0Gf6Q8o8fTP0kMxxLYf5IVMIhdF29ehW4+3FApc3Vq1dxdna+bxt5m6zQVVBQwLlz53B0dDR+xcOTTinF1atXqV279gM/TFDCIYQOWZALoUPCIYQOCYcQOiQcQuiQcAihQ8IhhA4JhxA6/g9TzzVYoFsEkwAAAABJRU5ErkJggg=="
     },
     "metadata": {},
     "output_type": "display_data"
    }
   ],
   "execution_count": 3
  },
  {
   "metadata": {
    "ExecuteTime": {
     "end_time": "2024-08-27T16:08:06.758460Z",
     "start_time": "2024-08-27T16:08:06.205511Z"
    }
   },
   "cell_type": "code",
   "source": [
    "[ctlist0, numann0] = load_annotation_data(pthDL, pth, pthim, classCheck)"
   ],
   "id": "48bf1a410aaad605",
   "outputs": [
    {
     "name": "stdout",
     "output_type": "stream",
     "text": [
      " \n",
      "Importing annotation data...\n",
      "Image 1 of 6: Liv-17_0001\n",
      "Checking parameters took 0.0 minutes and 0.06276106834411621 seconds\n",
      " annotation data previously loaded\n",
      "Image 2 of 6: Liv-17_0041\n",
      "Checking parameters took 0.0 minutes and 0.03213024139404297 seconds\n",
      " annotation data previously loaded\n",
      "Image 3 of 6: Liv-17_0081\n",
      "Checking parameters took 0.0 minutes and 0.12807464599609375 seconds\n",
      " annotation data previously loaded\n",
      "Image 4 of 6: Liv-17_0121\n",
      "Checking parameters took 0.0 minutes and 0.07928133010864258 seconds\n",
      " annotation data previously loaded\n",
      "Image 5 of 6: Liv-17_0161\n",
      "Checking parameters took 0.0 minutes and 0.06328058242797852 seconds\n",
      " annotation data previously loaded\n",
      "Image 6 of 6: Liv-17_0199\n",
      "Checking parameters took 0.0 minutes and 0.07327675819396973 seconds\n",
      " annotation data previously loaded\n"
     ]
    }
   ],
   "execution_count": 4
  },
  {
   "metadata": {
    "ExecuteTime": {
     "end_time": "2024-08-27T16:08:06.774472Z",
     "start_time": "2024-08-27T16:08:06.758460Z"
    }
   },
   "cell_type": "code",
   "source": [
    "create_training_tiles(pthDL, numann0, ctlist0)"
   ],
   "id": "initial_id",
   "outputs": [
    {
     "name": "stdout",
     "output_type": "stream",
     "text": [
      "\n",
      "Calculating total number of pixels in the training dataset...\n",
      " There are 544424200.0 pixels of PDAC, 41% of the most common class.\n",
      " There are 32034500.0 pixels of bile duct, 2% of the most common class.\n",
      " There are 92471600.0 pixels of vasculature, 7% of the most common class.\n",
      " There are 1312608300.0 pixels of hepatocyte. This is the most common class.\n",
      " There are 33182000.0 pixels of immune, 2% of the most common class.\n",
      " There are 655049200.0 pixels of stroma, 49% of the most common class.\n",
      " There are 817792400.0 pixels of whitespace, 62% of the most common class.\n",
      "\n",
      "Building training tiles...\n",
      "  Already done.\n",
      "  Elapsed time to create training big tiles: 0.0h 0.0m 0.009505033493041992s\n",
      "\n",
      "\n",
      "Building validation tiles...\n",
      "Already done.\n",
      "Elapsed time to create validation big tiles: 0.0h 0.0m 0.0s\n"
     ]
    }
   ],
   "execution_count": 5
  },
  {
   "metadata": {
    "jupyter": {
     "is_executing": true
    },
    "ExecuteTime": {
     "start_time": "2024-08-27T21:57:44.776832Z"
    }
   },
   "cell_type": "code",
   "source": [
    "train_segmentation_model(pthDL, fine_tune=True)"
   ],
   "id": "dccc3166ebe9c7c7",
   "outputs": [
    {
     "name": "stdout",
     "output_type": "stream",
     "text": [
      "TensorFlow is using the following GPU: LogicalDevice(name='/device:GPU:0', device_type='GPU')\n",
      "\n",
      "Search: Running Trial #1\n",
      "\n",
      "Value             |Best Value So Far |Hyperparameter\n",
<<<<<<< HEAD
      "0.00028324        |0.00028324        |learning_rate\n",
      "\n"
=======
      "0.0090837         |0.0090837         |learning_rate\n"
>>>>>>> 717a4582
     ]
    },
    {
     "name": "stderr",
     "output_type": "stream",
     "text": [
      "INFO:train_segmentation_model:Starting epoch 0\n"
     ]
    },
    {
     "name": "stdout",
     "output_type": "stream",
     "text": [
      "Epoch 1/8\n",
      " 22/500 [>.............................] - ETA: 1:46 - loss: nan - accuracy: 0.0170"
     ]
    }
   ],
   "execution_count": null
  },
  {
   "metadata": {
    "ExecuteTime": {
     "end_time": "2024-08-27T21:54:28.583892Z",
     "start_time": "2024-08-27T21:54:28.583892Z"
    }
   },
   "cell_type": "code",
   "source": [
    "test_segmentation_model(pthDL, pthtest, pthtestim)"
   ],
   "id": "fbf0a4c56a42d4b3",
   "outputs": [],
   "execution_count": null
  },
  {
   "metadata": {
    "ExecuteTime": {
     "end_time": "2024-08-27T21:54:28.583892Z",
     "start_time": "2024-08-27T21:54:28.583892Z"
    }
   },
   "cell_type": "code",
   "source": [
    "classify_images(pthim,pthDL, color_overlay_HE=True)"
   ],
   "id": "87cae942a8229844",
   "outputs": [],
   "execution_count": null
  },
  {
   "metadata": {},
   "cell_type": "code",
   "source": [
    "# from make_overlay import make_overlay\n",
    "# from tifffile import imread \n",
    "# import numpy as np\n",
    "# from PIL import Image\n",
    "# \n",
    "# imclassify = Image.open(r'\\\\10.99.68.52\\Kiemendata\\Valentina Matos\\tissues for methods paper\\human liver\\10x\\classification_CODA_python_08_19_2024\\Liv-17_0001.tif')\n",
    "# imclassify = np.array(imclassify)\n",
    "# img_path = r'\\\\10.99.68.52\\Kiemendata\\Valentina Matos\\tissues for methods paper\\human liver\\10x\\Liv-17_0001.png'\n",
    "# imclassify = imclassify-1\n",
    "# save_path = r'\\\\10.99.68.52\\Kiemendata\\Valentina Matos\\tissues for methods paper\\human liver\\10x\\classification_CODA_python_08_19_2024\\check_classification'\n",
    "# _ = make_overlay(img_path, imclassify, colormap=cmap, save_path=save_path)"
   ],
   "id": "af4e4d206142dea",
   "outputs": [],
   "execution_count": null
  }
 ],
 "metadata": {
  "kernelspec": {
   "display_name": "Python 3",
   "language": "python",
   "name": "python3"
  },
  "language_info": {
   "codemirror_mode": {
    "name": "ipython",
    "version": 2
   },
   "file_extension": ".py",
   "mimetype": "text/x-python",
   "name": "python",
   "nbconvert_exporter": "python",
   "pygments_lexer": "ipython2",
   "version": "2.7.6"
  }
 },
 "nbformat": 4,
 "nbformat_minor": 5
}<|MERGE_RESOLUTION|>--- conflicted
+++ resolved
@@ -6,8 +6,8 @@
    "metadata": {
     "collapsed": true,
     "ExecuteTime": {
-     "end_time": "2024-08-27T21:57:40.148304Z",
-     "start_time": "2024-08-27T21:57:38.127126Z"
+     "end_time": "2024-08-27T16:08:06.064973Z",
+     "start_time": "2024-08-27T16:08:03.403809Z"
     }
    },
    "source": [
@@ -26,8 +26,8 @@
   {
    "metadata": {
     "ExecuteTime": {
-     "end_time": "2024-08-27T21:57:40.165169Z",
-     "start_time": "2024-08-27T21:57:40.149535Z"
+     "end_time": "2024-08-27T16:08:06.080479Z",
+     "start_time": "2024-08-27T16:08:06.064973Z"
     }
    },
    "cell_type": "code",
@@ -72,9 +72,7 @@
     }
    },
    "cell_type": "code",
-   "source": [
-    "save_model_metadata(pthDL, pthim, WS, nm, umpix, cmap, sxy, classNames, ntrain, nvalidate)"
-   ],
+   "source": "save_model_metadata(pthDL, pthim, WS, nm, umpix, cmap, sxy, classNames, ntrain, nvalidate)",
    "id": "7fad8a9aad407660",
    "outputs": [
     {
@@ -108,9 +106,7 @@
     }
    },
    "cell_type": "code",
-   "source": [
-    "[ctlist0, numann0] = load_annotation_data(pthDL, pth, pthim, classCheck)"
-   ],
+   "source": "[ctlist0, numann0] = load_annotation_data(pthDL, pth, pthim, classCheck)",
    "id": "48bf1a410aaad605",
    "outputs": [
     {
@@ -150,9 +146,7 @@
     }
    },
    "cell_type": "code",
-   "source": [
-    "create_training_tiles(pthDL, numann0, ctlist0)"
-   ],
+   "source": "create_training_tiles(pthDL, numann0, ctlist0)",
    "id": "initial_id",
    "outputs": [
     {
@@ -188,13 +182,11 @@
      "is_executing": true
     },
     "ExecuteTime": {
-     "start_time": "2024-08-27T21:57:44.776832Z"
-    }
-   },
-   "cell_type": "code",
-   "source": [
-    "train_segmentation_model(pthDL, fine_tune=True)"
-   ],
+     "start_time": "2024-08-27T16:08:06.774472Z"
+    }
+   },
+   "cell_type": "code",
+   "source": "train_segmentation_model(pthDL, fine_tune=True)",
    "id": "dccc3166ebe9c7c7",
    "outputs": [
     {
@@ -206,12 +198,8 @@
       "Search: Running Trial #1\n",
       "\n",
       "Value             |Best Value So Far |Hyperparameter\n",
-<<<<<<< HEAD
-      "0.00028324        |0.00028324        |learning_rate\n",
+      "0.0090837         |0.0090837         |learning_rate\n",
       "\n"
-=======
-      "0.0090837         |0.0090837         |learning_rate\n"
->>>>>>> 717a4582
      ]
     },
     {
@@ -225,45 +213,42 @@
      "name": "stdout",
      "output_type": "stream",
      "text": [
-      "Epoch 1/8\n",
-      " 22/500 [>.............................] - ETA: 1:46 - loss: nan - accuracy: 0.0170"
-     ]
-    }
-   ],
-   "execution_count": null
-  },
-  {
-   "metadata": {
-    "ExecuteTime": {
-     "end_time": "2024-08-27T21:54:28.583892Z",
-     "start_time": "2024-08-27T21:54:28.583892Z"
-    }
-   },
-   "cell_type": "code",
-   "source": [
-    "test_segmentation_model(pthDL, pthtest, pthtestim)"
-   ],
+      "Epoch 1/8\n"
+     ]
+    }
+   ],
+   "execution_count": null
+  },
+  {
+   "metadata": {
+    "jupyter": {
+     "is_executing": true
+    }
+   },
+   "cell_type": "code",
+   "source": "test_segmentation_model(pthDL, pthtest, pthtestim)",
    "id": "fbf0a4c56a42d4b3",
    "outputs": [],
    "execution_count": null
   },
   {
    "metadata": {
-    "ExecuteTime": {
-     "end_time": "2024-08-27T21:54:28.583892Z",
-     "start_time": "2024-08-27T21:54:28.583892Z"
-    }
-   },
-   "cell_type": "code",
-   "source": [
-    "classify_images(pthim,pthDL, color_overlay_HE=True)"
-   ],
+    "jupyter": {
+     "is_executing": true
+    }
+   },
+   "cell_type": "code",
+   "source": "classify_images(pthim,pthDL, color_overlay_HE=True)",
    "id": "87cae942a8229844",
    "outputs": [],
    "execution_count": null
   },
   {
-   "metadata": {},
+   "metadata": {
+    "jupyter": {
+     "is_executing": true
+    }
+   },
    "cell_type": "code",
    "source": [
     "# from make_overlay import make_overlay\n",
